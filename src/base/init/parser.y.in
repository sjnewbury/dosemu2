/* parser.y
 *
 * Parser version 1     ... before 0.66.5
 * Parser version 2     at state of 0.66.5   97/05/30
 * Parser version 3     at state of 0.97.0.1 98/01/03
 *
 * Note:  starting with version 2, you may protect against version 3 via
 *
 *   ifdef parser_version_3
 *     # version 3 style parser
 *   else
 *     # old style parser
 *   endif
 *
 * Note2: starting with version 3 you _need_ atleast _one_ statement such as
 *
 *   $XYZ = "something"
 *
 * to make the 'new version style check' happy, else dosemu will abort.
 */

%{

#define PARSER_VERSION_STRING "parser_version_3"

#include "config.h"
#include <stdlib.h>
#include <termios.h>
#include <sys/types.h>
#include <fcntl.h>
#include <stdio.h>
#include <ctype.h>
#include <string.h>
#include <setjmp.h>
#include <sys/stat.h>                    /* structure stat       */
#include <unistd.h>                      /* prototype for stat() */
#include <sys/wait.h>
#include <signal.h>
#include <stdarg.h>
#include <pwd.h>
#include <syslog.h>
#include <string.h>
#include <errno.h>
#include <assert.h>
#ifdef __linux__
#include <mntent.h>
#endif

#include "dosemu_config.h"
#include "emu.h"
#ifdef X86_EMULATOR
#include "cpu-emu.h"
#endif
#include "disks.h"
#include "port.h"
#define allow_io	port_allow_io
#include "lpt.h"
#include "video.h"
#include "vc.h"
#include "mouse.h"
#include "serial.h"
#include "timers.h"
#include "keymaps.h"
#include "keyb_server.h"
#include "memory.h"
#include "mapping.h"
#include "utilities.h"
#include "aspi.h"
#include "pktdrvr.h"
#include "iodev.h" /* for TM_BIOS / TM_PIT / TM_LINUX */

#define USERVAR_PREF	"dosemu_"
static int user_scope_level;

static int after_secure_check = 0;
static serial_t *sptr;
static serial_t nullser;
static mouse_t *mptr = &config.mouse;
static int c_ser = 0;

static struct disk *dptr;
static struct disk nulldisk;
static int c_hdisks = 0;
static int c_fdisks = 0;

int dexe_running = 0;
static int dexe_forbid_disk = 1;
char own_hostname[128];

static struct printer nullptr;
static struct printer *pptr = &nullptr;
static int c_printers = 0;

static int ports_permission = IO_RDWR;
static unsigned int ports_ormask = 0;
static unsigned int ports_andmask = 0xFFFF;
static unsigned int portspeed = 0;
static char dev_name[255]= "";

static int errors = 0;
static int warnings = 0;

static int priv_lvl = 0;
static int saved_priv_lvl = 0; 


static char *file_being_parsed;

			/* this to ensure we are parsing a new style */
static int parser_version_3_style_used = 0;
#define CONFNAME_V3USED "version_3_style_used"

	/* local procedures */

static void start_ports(void);
static void start_mouse(void);
static void stop_mouse(void);
static void start_debug(void);
static void start_video(void);
static void stop_video(void);
static void set_vesamodes(int width, int height, int color_bits);
static int detect_vbios_seg(void);
static int detect_vbios_size(void);
static void stop_ttylocks(void);
static void start_serial(void);
static void stop_serial(void);
static void start_printer(void);
static void stop_printer(void);
static void start_keyboard(void);
static void keytable_start(int layout);
static void keytable_stop(void);
static void dump_keytables_to_file(char *name);
static void stop_terminal(void);
static void start_disk(void);
static void do_part(char *);
static void start_bootdisk(void);
static void start_floppy(void);
static void stop_disk(int token);
static void start_vnet(char *);
static FILE* open_file(char* filename);
static void close_file(FILE* file);
static void write_to_syslog(char *message);
static void set_irq_value(int bits, int i1);
static void set_irq_range(int bits, int i1, int i2);
static int undefine_config_variable(char *name);
static void check_user_var(char *name);
static char *run_shell(char *command);
static int for_each_handling(int loopid, char *varname, char *delim, char *list);
static void enter_user_scope(int incstackptr);
static void leave_user_scope(int incstackptr);
static void handle_features(int which, int value);
static void set_joy_device(char *devstring);
static int parse_timemode(const char *);

	/* class stuff */
#define IFCLASS(m) if (is_in_allowed_classes(m))

#define CL_ALL			-1
#define CL_VAR		    0x200
#define CL_VPORT	   0x2000
#define CL_PORT		  0x20000
#define CL_PCI		  0x40000
#define CL_IRQ		 0x200000
#define CL_HARDRAM	0x1000000
#define CL_NET		0x2000000

static int is_in_allowed_classes(int mask);

#define TOF(x) ( x.type == TYPE_REAL ? x.value.r : x.value.i )
#define V_VAL(x,y,z) \
do { x.type = y.type; if (x.type == TYPE_REAL) x.value.r = (z); \
      else x.value.i = (z); } \
while (0)

	/* variables in lexer.l */

%}

%start lines

%pure-parser

%union {
	int i_value;
	char *s_value;
	float r_value;
	struct {
		enum {
			TYPE_NONE,
			TYPE_INTEGER,
			TYPE_BOOLEAN,
			TYPE_REAL
		} type;
		union {
			int i;
			float r;
		} value;
	} t_value;
};

%{
#include "lexer.h"
%}

%token <i_value> INTEGER L_OFF L_ON L_AUTO L_YES L_NO CHIPSET_TYPE
%token <i_value> KEYB_LAYOUT
%token <r_value> REAL
%token <s_value> STRING VARIABLE

	/* needed for expressions */
%token EXPRTEST
%token INTCAST REALCAST
%left AND_OP OR_OP XOR_OP SHR_OP SHL_OP
%right NOT_OP /* logical NOT */
%left EQ_OP GE_OP LE_OP '=' '<' '>' NEQ_OP
%left STR_EQ_OP STR_NEQ_OP
%left L_AND_OP L_OR_OP
%left '+' '-'
%left '*' '/'
%right UMINUS UPLUS BIT_NOT_OP

%token	STRLEN STRTOL STRNCMP STRCAT STRPBRK STRSPLIT STRCHR STRRCHR STRSTR
%token	STRDEL STRSPN STRCSPN SHELL
%token	DEFINED
%type	<i_value> expression int_expr bool_expr
%type	<r_value> real_expression real_expr
%type	<t_value> typed_expr
%type	<s_value> string_unquoted string_expr variable_content strarglist strarglist_item

	/* flow control */
%token DEFINE UNDEF IFSTATEMENT WHILESTATEMENT FOREACHSTATEMENT
%token <i_value> ENTER_USER_SPACE LEAVE_USER_SPACE

	/* variable handling */
%token CHECKUSERVAR

	/* main options */
%token DOSBANNER FASTFLOPPY HOGTHRESH SPEAKER IPXSUPPORT IPXNETWORK NOVELLHACK
%token ETHDEV TAPDEV VDESWITCH SLIRPARGS VNET
%token DEBUG MOUSE SERIAL COM KEYBOARD TERMINAL VIDEO EMURETRACE TIMER
%token MATHCO CPU CPUSPEED RDTSC BOOTA BOOTB BOOTC
%token L_XMS L_DPMI DPMI_BASE PM_DOS_API NO_NULL_CHECKS 
%token PORTS DISK DOSMEM EXT_MEM
%token L_EMS UMB_A0 UMB_B0 EMS_SIZE EMS_FRAME EMS_UMA_PAGES EMS_CONV_PAGES
%token TTYLOCKS L_SOUND L_SND_OSS L_JOYSTICK FULL_FILE_LOCKS
%token DEXE ALLOWDISK FORCEXDOS XDOSONLY
%token ABORT WARN
%token BOOTDISK L_FLOPPY EMUSYS EMUINI L_X L_SDL
%token DOSEMUMAP LOGBUFSIZE LOGFILESIZE MAPPINGDRIVER
%token LFN_SUPPORT
	/* speaker */
%token EMULATED NATIVE
	/* cpuemu */
%token CPUEMU CPU_VM VM86 FULL VM86SIM FULLSIM KVM
	/* keyboard */
%token RAWKEYBOARD
%token PRESTROKE
%token KEYTABLE SHIFT_MAP ALT_MAP NUMPAD_MAP DUMP
%token DGRAVE DACUTE DCIRCUM DTILDE DBREVE DABOVED DDIARES DABOVER DDACUTE DCEDILLA DIOTA DOGONEK DCARON
	/* ipx */
%token NETWORK PKTDRIVER
        /* lock files */
%token DIRECTORY NAMESTUB BINARY
	/* serial */
%token BASE IRQ DEVICE CHARSET BAUDRATE VIRTUAL PSEUDO RTSCTS LOWLAT PCCOM
	/* mouse */
%token MICROSOFT MS3BUTTON LOGITECH MMSERIES MOUSEMAN HITACHI MOUSESYSTEMS BUSMOUSE PS2 IMPS2
%token INTERNALDRIVER EMULATE3BUTTONS CLEARDTR
	/* x-windows */
%token L_DISPLAY L_TITLE X_TITLE_SHOW_APPNAME ICON_NAME X_KEYCODE X_BLINKRATE X_SHARECMAP X_MITSHM X_FONT
%token X_FIXED_ASPECT X_ASPECT_43 X_LIN_FILT X_BILIN_FILT X_MODE13FACT X_WINSIZE
%token X_GAMMA X_FULLSCREEN VGAEMU_MEMSIZE VESAMODE X_LFB X_PM_INTERFACE X_MGRAB_KEY X_BACKGROUND_PAUSE
	/* sdl */
%token SDL_NOGL
	/* video */
%token VGA MGA CGA EGA NONE CONSOLE GRAPHICS CHIPSET FULLREST PARTREST
%token MEMSIZE VBIOS_SIZE_TOK VBIOS_SEG VGAEMUBIOS_FILE VBIOS_FILE 
%token VBIOS_COPY VBIOS_MMAP DUALMON
%token VBIOS_POST

%token FORCE_VT_SWITCH PCI
	/* terminal */
%token UPDATEFREQ UPDATELINES COLOR ESCCHAR XTERM_TITLE
/* %token UPDATEFREQ UPDATELINES COLOR CORNER METHOD NORMAL XTERM NCURSES FAST */
	/* debug */
%token IO PORT CONFIG READ WRITE KEYB PRINTER WARNING GENERAL HARDWARE
%token L_IPC SOUND
%token TRACE CLEAR

	/* printer */
%token LPT COMMAND TIMEOUT L_FILE
	/* disk */
%token L_PARTITION BOOTFILE WHOLEDISK THREEINCH THREEINCH_720 THREEINCH_2880 FIVEINCH FIVEINCH_360 ATAPI READONLY LAYOUT
%token SECTORS CYLINDERS TRACKS HEADS OFFSET HDIMAGE DISKCYL4096
	/* ports/io */
%token RDONLY WRONLY RDWR ORMASK ANDMASK RANGE FAST SLOW
	/* Silly interrupts */
%token SILLYINT USE_SIGIO
	/* hardware ram mapping */
%token HARDWARE_RAM
        /* Sound Emulation */
%token SB_BASE SB_IRQ SB_DMA SB_HDMA MPU_BASE MPU_IRQ
%token SOUND_DRIVER PCM_HPF MIDI_FILE WAV_FILE
	/* CD-ROM */
%token CDROM
	/* ASPI driver */
%token ASPI DEVICETYPE TARGET
	/* features */
%token FEATURE
	/* joystick */
%token JOYSTICK JOY_DEVICE JOY_DOS_MIN JOY_DOS_MAX JOY_GRANULARITY JOY_LATENCY
	/* Hacks */
%token CLI_TIMEOUT
%token TIMEMODE

	/* we know we have 1 shift/reduce conflict :-( 
	 * and tell the parser to ignore that */
	/* %expect 1 */

%type <i_value> int_bool irq_bool bool speaker floppy_bool cpuemu
%type <i_value> cpu_vm

%%

lines		: line
		| lines line
		| lines optdelim line
		;

optdelim	: ';'
		| optdelim ';'
		;

line		: HOGTHRESH expression	{ config.hogthreshold = $2; }
		| DEFINE string_unquoted{ IFCLASS(CL_VAR){ define_config_variable($2);} free($2); }
		| UNDEF string_unquoted	{ IFCLASS(CL_VAR){ undefine_config_variable($2);} free($2); }
		| IFSTATEMENT '(' expression ')' {
			/* NOTE:
			 * We _need_ absolutely to return to state stack 0
			 * because we 'backward' modify the input stream for
			 * the parser (in lexer). Hence, _if_ the parser needs
			 * to read one token more than needed, we are lost,
			 * because we can't discard it. So please, don't
			 * play with the grammar without knowing what you do.
			 * The ')' _will_ return to state stack 0, but fiddling
			 * with brackets '()' in the underlaying 'expression'
			 * rules may distroy this.
			 *                          -- Hans 971231
			 */
			tell_lexer_if($3);
		}
		/* Note: the below syntax of the while__yy__ statement
		 * is internal and _not_ visible out side.
		 * The visible syntax is:
		 *	while ( expression )
		 *	   <loop contents>
		 *	done
		 */
		| WHILESTATEMENT INTEGER ',' '(' expression ')' {
			tell_lexer_loop($2, $5);
		}
		| FOREACHSTATEMENT INTEGER ',' VARIABLE '(' string_expr ',' strarglist ')' {
			tell_lexer_loop($2, for_each_handling($2,$4,$6,$8));
			free($4); free($6); free($8);
		}
		| SHELL '(' strarglist ')' {
			char *s = run_shell($3);
			if (s) free(s);
			free($3);
		}
		| ENTER_USER_SPACE { enter_user_scope($1); }
		| LEAVE_USER_SPACE { leave_user_scope($1); }
		| VARIABLE '=' strarglist {
		    if (!parser_version_3_style_used) {
			parser_version_3_style_used = 1;
			define_config_variable(CONFNAME_V3USED);
		    }
		    if ((strpbrk($1, "uhc") == $1) && ($1[1] == '_'))
			yyerror("reserved variable %s can't be set\n", $1);
		    else {
			if (user_scope_level) {
			    char *s = malloc(strlen($1)+sizeof(USERVAR_PREF));
			    strcpy(s, USERVAR_PREF);
			    strcat(s,$1);
			    setenv(s, $3, 1);
			    free(s);
			}
			else IFCLASS(CL_VAR) setenv($1, $3, 1);
		    }
		    free($1); free($3);
		}
		| CHECKUSERVAR check_user_var_list
		| EXPRTEST typed_expr {
		    if ($2.type == TYPE_REAL)
			c_printf("CONF TESTING: exprtest real %f\n", $2.value.r);
		    else
			c_printf("CONF TESTING: exprtest int %d\n", $2.value.i);
		}
		/* abandoning 'single' abort due to shift/reduce conflicts
		   Just use ' abort "" '
		| ABORT			{ exit(99); }
		*/
		| ABORT strarglist
		    { if ($2[0]) fprintf(stderr,"CONF aborted with: %s\n", $2);
			exit(99);
		    }
		| WARN strarglist	{ c_printf("CONF: %s\n", $2); free($2); }
 		| EMUSYS string_expr
		    {
		    free(config.emusys); config.emusys = $2;
		    c_printf("CONF: config.emusys = '%s'\n", $2);
		    }
		| EMUSYS '{' string_expr '}'
		    {
		    free(config.emusys); config.emusys = $3;
		    c_printf("CONF: config.emusys = '%s'\n", $3);
		    }
		| DOSEMUMAP string_expr
		    {
		    DOSEMU_MAP_PATH = $2;
		    c_printf("CONF: dosemu.map path = '%s'\n", $2);
		    }
		| MAPPINGDRIVER string_expr
		    {
		    free(config.mappingdriver); config.mappingdriver = $2;
		    c_printf("CONF: mapping driver = '%s'\n", $2);
		    }
                | EMUINI string_expr
                    {
                    free(config.emuini); config.emuini = $2;
                    c_printf("CONF: config.emuini = '%s'\n", $2);
                    }
                | EMUINI '{' string_expr '}'
                    {
                    free(config.emuini); config.emuini = $3;
                    c_printf("CONF: config.emuini = '%s'\n", $3);
		    }
		| FULL_FILE_LOCKS bool
		    {
		    config.full_file_locks = ($2!=0);
		    }
		| LFN_SUPPORT bool
		    {
		    config.lfn = ($2!=0);
		    }
		| FASTFLOPPY floppy_bool
			{
			config.fastfloppy = ($2!=0);
			c_printf("CONF: fastfloppy = %d\n", config.fastfloppy);
			}
		| CPU expression
			{
			int cpu = cpu_override (($2%100)==86?($2/100)%10:0);
			if (cpu > 0) {
				c_printf("CONF: CPU set to %d86\n",cpu);
				vm86s.cpu_type = cpu;
			}
			else
				yyerror("error in CPU user override\n");
			}
		| CPU EMULATED
			{
			vm86s.cpu_type = 5;
#ifdef X86_EMULATOR
			config.cpuemu = 1;
			c_printf("CONF: CPUEMU set to %d for %d86\n",
				config.cpuemu, (int)vm86s.cpu_type);
#endif
			}
		| CPU_VM cpu_vm
			{
			config.cpu_vm = $2;
			c_printf("CONF: CPU VM set to %d\n", config.cpu_vm);
			}
		| CPUEMU cpuemu
			{
#ifdef X86_EMULATOR
			config.cpuemu = $2;
			if (config.cpuemu > 4) {
				config.cpuemu -= 2;
#ifdef HOST_ARCH_X86
				config.cpusim = 1;
#endif
			}
			c_printf("CONF: %s CPUEMU set to %d for %d86\n",
<<<<<<< HEAD
				config.cpuemu < 0 ? "KVM" :
=======
>>>>>>> 7fa3fec9
				CONFIG_CPUSIM ? "simulated" : "JIT",
				config.cpuemu, (int)vm86s.cpu_type);
#endif
			}
		| CPUSPEED real_expression
			{ 
#if 0 /* no longer used, but left in for dosemu.conf compatibility */
			if (config.realcpu >= CPU_586) {
			  config.cpu_spd = ((double)LLF_US)/$2;
			  config.cpu_tick_spd = ((double)LLF_TICKS)/$2;
			  c_printf("CONF: CPU speed = %g\n", ((double)$2));
			}
#endif
			}
		| CPUSPEED INTEGER INTEGER
			{ 
#if 0 /* no longer used, but left in for dosemu.conf compatibility */
			if (config.realcpu >= CPU_586) {
			  config.cpu_spd = (LLF_US*$3)/$2;
			  config.cpu_tick_spd = (LLF_TICKS*$3)/$2;
			  c_printf("CONF: CPU speed = %d/%d\n", $2, $3);
			}
#endif
			}
		| RDTSC bool
		    {
			config.rdtsc = ($2!=0);
			c_printf("CONF: %sabling use of pentium timer\n",
				(config.rdtsc?"En":"Dis"));
		    }
		| PCI bool 
		    { 
		      config.pci_video = ($2!=0);
		      IFCLASS(CL_PCI) {}
		      config.pci = (abs($2)==2); 
		    }
		| BOOTA
                    {
		      config.hdiskboot = 0;
		    }
		| BOOTC
                    {
		      config.hdiskboot = 1;
		    }
		| BOOTB
                    {
		      config.hdiskboot = 2;
		    }
		| TIMER expression
		    {
		    config.freq = $2;
		    if ($2) {
		        config.update = 1000000 / $2;
		    } else {
			config.update = 54925;
			config.freq = 18;
		    }
		    c_printf("CONF: timer freq=%d, update=%d\n",config.freq,config.update);
		    }
		| LOGBUFSIZE expression
		    {
		      char *b;
		      flush_log();
		      b = malloc($2+1024);
		      if (!b) {
			error("cannot get logbuffer\n");
			exit(1);
		      }
		      logptr = logbuf = b;
		      logbuf_size = $2;
		    }
		| LOGFILESIZE expression
		    {
		      logfile_limit = $2;
		    }
		| DOSBANNER bool
		    {
		    config.dosbanner = ($2!=0);
		    c_printf("CONF: dosbanner %s\n", ($2) ? "on" : "off");
		    }
		| EMURETRACE bool
		    { IFCLASS(CL_VPORT){
		    if ($2 && !config.emuretrace && priv_lvl)
		      yyerror("Can not modify video port access in user config file");
		    config.emuretrace = ($2!=0);
		    c_printf("CONF: emu_retrace %s\n", ($2) ? "on" : "off");
		    }}
		| L_EMS '{' ems_flags '}'
		| L_EMS int_bool
		    {
		    if ($2 >= 0) config.ems_size = $2;
		    if ($2 > 0) c_printf("CONF: %dk bytes EMS memory\n", $2);
		    }
		| UMB_A0 int_bool
		    {
		    config.umb_a0 = $2;
		    if ($2 > 0) c_printf("CONF: umb at 0a0000: %s\n", ($2) ? "on" : "off");
		    }
		| UMB_B0 bool
		    {
		    config.umb_b0 = ($2!=0);
		    if ($2 > 0) c_printf("CONF: umb at 0b0000: %s\n", ($2) ? "on" : "off");
		    }
		| L_DPMI int_bool
		    {
		    if ($2>=0) config.dpmi = $2;
		    c_printf("CONF: DPMI-Server %s (%#x)\n", ($2) ? "on" : "off", ($2));
		    }
		| DPMI_BASE int_bool
		    {
		    config.dpmi_base = $2;
		    c_printf("CONF: DPMI base addr = %#x\n", $2);
		    }
		| PM_DOS_API bool
		    {
		    config.pm_dos_api = ($2!=0);
		    c_printf("CONF: PM DOS API Translator %s\n", ($2) ? "on" : "off");
		    }
		| NO_NULL_CHECKS bool
		    {
		    config.no_null_checks = ($2!=0);
		    c_printf("CONF: No DJGPP NULL deref checks: %s\n", ($2) ? "on" : "off");
		    }
		| DOSMEM int_bool	{ if ($2>=0) config.mem_size = $2; }
		| EXT_MEM int_bool
		    {
		    if ($2>=0) config.ext_mem = $2;
		    if ($2 > 0) c_printf("CONF: %dk bytes XMS memory\n", $2);
		    }
		| MATHCO bool		{ config.mathco = ($2!=0); }
		| IPXSUPPORT bool
		    {
		    config.ipxsup = ($2!=0);
		    c_printf("CONF: IPX support %s\n", ($2) ? "on" : "off");
		    }
		| IPXNETWORK int_bool	{ config.ipx_net = $2; }
		| PKTDRIVER bool
		    {
		      if (config.vnet == VNET_TYPE_TAP || config.vnet == VNET_TYPE_VDE || $2 == 0 || is_in_allowed_classes(CL_NET)) {
			config.pktdrv = ($2!=0);
			c_printf("CONF: Packet Driver %s.\n", 
				($2) ? "enabled" : "disabled");
		      }
		    }
		| ETHDEV string_expr	{ free(config.ethdev); config.ethdev = $2; }
		| TAPDEV string_expr	{ free(config.tapdev); config.tapdev = $2; }
		| VDESWITCH string_expr	{ free(config.vdeswitch); config.vdeswitch = $2; }
		| SLIRPARGS string_expr	{ free(config.slirp_args); config.slirp_args = $2; }
		| NOVELLHACK bool	{ config.pktflags = ($2!=0); }
		| VNET string_expr	{ start_vnet($2); free($2); }
		| SPEAKER speaker
		    {
		    if ($2 == SPKR_NATIVE) {
		      if (can_do_root_stuff) {
                        c_printf("CONF: allowing speaker port access!\n");
		      } else {
                        c_printf("CONF: native speaker not allowed: emulate\n");
			$2 = SPKR_EMULATED;
		      }
		    }
		    else
                      c_printf("CONF: not allowing speaker port access\n");
		    config.speaker = $2;
		    }
		| VIDEO
		    { start_video(); }
		  '{' video_flags '}'
		    { stop_video(); }
		| XTERM_TITLE string_expr { free(config.xterm_title); config.xterm_title = $2; }
		| TERMINAL
                  '{' term_flags '}'
		    { stop_terminal(); }
		| DEBUG strarglist {
			parse_debugflags($2, 1);
			free($2);
		}
		| DEBUG
		    { start_debug(); }
		  '{' debug_flags '}'
		| MOUSE
		    { start_mouse(); }
		  '{' mouse_flags '}'
		    { stop_mouse(); }
                | TTYLOCKS
                  '{' ttylocks_flags '}'
                    { stop_ttylocks(); }
		| SERIAL
		    { start_serial(); }
		  '{' serial_flags '}'
		    { stop_serial(); }
		| KEYBOARD
		    { start_keyboard(); }
	          '{' keyboard_flags '}'
		| KEYTABLE KEYB_LAYOUT
			{keytable_start($2);}
		  '{' keyboard_mods '}'
		  	{keytable_stop();}
 		| PRESTROKE string_expr
		    {
		    append_pre_strokes($2);
		    c_printf("CONF: appending pre-strokes '%s'\n", $2);
		    free($2);
		    }
		| KEYTABLE DUMP string_expr {
			dump_keytables_to_file($3);
			free($3);
		    }
		| PORTS
		    { IFCLASS(CL_PORT) start_ports(); }
		  '{' port_flags '}'
		| TRACE PORTS '{' trace_port_flags '}'
		| DISK
		    { start_disk(); }
		  '{' disk_flags '}'
		    { stop_disk(DISK); }
		| BOOTDISK
		    { start_bootdisk(); }
		  '{' disk_flags '}'
		    { stop_disk(BOOTDISK); }
		| L_FLOPPY
		    { start_floppy(); }
		  '{' disk_flags '}'
		    { stop_disk(L_FLOPPY); }
                | CDROM '{' string_expr '}'
                    {
		    static int which = 0;
		    if (which >= 3) {
			c_printf("CONF: too many cdrom drives defined\n");
			free($3);
		    }
		    else {
			Path_cdrom[which] = $3;
			c_printf("CONF: cdrom MSCD000%d on %s\n", which+1 ,$3);
			which++;
		    }
		    }
                | ASPI '{' string_expr DEVICETYPE string_expr TARGET expression '}'
                    {
		    char *s = aspi_add_device($3, $5, $7);
		    if (s) {
			c_printf("CONF: aspi available for %s\n", s);
			free(s);
		    }
		    else c_printf("CONF: aspi device %s not available\n", $3);
		    free($3);
		    free($5);
		    }
		| PRINTER
		    { start_printer(); }
		  '{' printer_flags '}'
		    { stop_printer(); }
		| L_X '{' x_flags '}'
		| L_SDL '{' sdl_flags '}'
		| L_SOUND bool	{ config.sound = ($2!=0); }
                | L_SOUND { config.sound = -1; } '{' sound_flags '}'
		| L_JOYSTICK bool { if (! $2) { config.joy_device[0] = config.joy_device[1] = NULL; } }
                | L_JOYSTICK '{' joystick_flags '}'
		| SILLYINT
                    { IFCLASS(CL_IRQ) config.sillyint=0; }
                  '{' sillyint_flags '}'
		| SILLYINT irq_bool
                    { IFCLASS(CL_IRQ) if ($2) {
		        config.sillyint = 1 << $2;
		        c_printf("CONF: IRQ %d for irqpassing\n", $2);
		      }
		    }
		| DEXE '{' dexeflags '}'
		| HARDWARE_RAM
                    { IFCLASS(CL_HARDRAM) {}
		    if (priv_lvl)
		      yyerror("Can not change hardware ram access settings in user config file");
		    }
                   '{' hardware_ram_flags '}'
		| FEATURE '{' expression '=' expression '}'
		    {
			handle_features($3, $5);
		    }
		| CLI_TIMEOUT int_bool
		    { config.cli_timeout = $2; }
		| TIMEMODE string_expr
		    {
		    config.timemode = parse_timemode($2);
		    c_printf("CONF: time mode = '%s'\n", $2);
		    free($2);
		    }
		| STRING
		    { yyerror("unrecognized command '%s'", $1); free($1); }
		| error
		;

expression:	typed_expr { $$ = TOF($1); }
		;

real_expression:typed_expr { $$ = TOF($1); }
		;

	/* run-time typed expressions */

typed_expr:	  int_expr {$$.type = TYPE_INTEGER; $$.value.i=$1;}
		| bool_expr {$$.type = TYPE_BOOLEAN; $$.value.i=$1;}
		| real_expr {$$.type = TYPE_REAL; $$.value.r=$1;}
		| typed_expr '+' typed_expr
			{V_VAL($$,$1,TOF($1) + TOF($3)); }
		| typed_expr '-' typed_expr
			{V_VAL($$,$1,TOF($1) - TOF($3)); }
		| typed_expr '*' typed_expr
			{V_VAL($$,$1,TOF($1) * TOF($3)); }
		| typed_expr '/' typed_expr {
			if (TOF($3))	V_VAL($$,$1,TOF($1) / TOF($3));
			else V_VAL($$,$1,TOF($3));
		}
		| '-' typed_expr %prec UMINUS 
			{V_VAL($$,$2,-TOF($2)); }
		| '+' typed_expr %prec UPLUS
			{V_VAL($$,$2,TOF($2)); }
		| typed_expr SHR_OP typed_expr
			{ unsigned int shift = (1 << (int)TOF($3));
			if (!shift) $$ = $1;
			else V_VAL($$, $1, TOF($1) / shift);}
		| typed_expr SHL_OP typed_expr
			{ unsigned int shift = (1 << (int)TOF($3));
			if (!shift) $$ = $1;
			else V_VAL($$, $1, TOF($1) * shift);}
		| variable_content {
			char *s;
			$$.type = TYPE_INTEGER;
			$$.value.i = strtoul($1,&s,0);
			switch (*s) {
				case '.':  case 'e':  case 'E':
				/* we assume a real number */
				$$.type = TYPE_REAL;
				$$.value.r = strtod($1,0);
			}
			free($1);
		}
		| '(' typed_expr ')' {$$ = $2;}
		;

int_expr:	  INTEGER
		| typed_expr AND_OP typed_expr
			{$$ = (int)TOF($1) & (int)TOF($3); }
		| typed_expr OR_OP typed_expr
			{$$ = (int)TOF($1) | (int)TOF($3); }
		| typed_expr XOR_OP typed_expr
			{$$ = (int)TOF($1) ^ (int)TOF($3); }
		| BIT_NOT_OP typed_expr %prec BIT_NOT_OP
			{$$ = (int)TOF($2) ^ (-1); }
		| L_AUTO	{$$ = -1; }
		| INTCAST '(' typed_expr ')' {$$ = TOF($3);}
		| STRTOL '(' string_expr ')' {
			$$ = strtol($3,0,0);
			free($3);
		}
		| STRLEN '(' string_expr ')' {
			$$ = strlen($3);
			free($3);
		}
		| STRNCMP '(' string_expr ',' string_expr ',' expression ')' {
			$$ = strncmp($3,$5,$7);
			free($3); free($5);
		}
		| STRPBRK '(' string_expr ',' string_expr ')' {
			char *s = strpbrk($3,$5);
			if (s) $$ = s - $3;
			else $$ = -1;
			free($3); free($5);
		}
		| STRCHR '(' string_expr ',' string_expr ')' {
			char *s = strchr($3,$5[0]);
			if (s) $$ = s - $3;
			else $$ = -1;
			free($3); free($5);
		}
		| STRRCHR '(' string_expr ',' string_expr ')' {
			char *s = strrchr($3,$5[0]);
			if (s) $$ = s - $3;
			else $$ = -1;
			free($3); free($5);
		}
		| STRSTR '(' string_expr ',' string_expr ')' {
			char *s = strstr($3,$5);
			if (s) $$ = s - $3;
			else $$ = -1;
			free($3); free($5);
		}
		| STRSPN '(' string_expr ',' string_expr ')' {
			$$ = strspn($3,$5);
			free($3); free($5);
		}
		| STRCSPN '(' string_expr ',' string_expr ')' {
			$$ = strcspn($3,$5);
			free($3); free($5);
		}
		| STRING {
			if ( $1[0] == '\'' && $1[1] && $1[2] == '\'' && !$1[3] )
				$$ = $1[1];
			else	yyerror("unrecognized expression '%s'", $1);
			free($1);
		}
		;

bool_expr:	  typed_expr EQ_OP typed_expr
			{$$ = TOF($1) == TOF($3); }
		| typed_expr NEQ_OP typed_expr
			{$$ = TOF($1) != TOF($3); }
		| typed_expr GE_OP typed_expr
			{$$ = TOF($1) >= TOF($3); }
		| typed_expr LE_OP typed_expr
			{$$ = TOF($1) <= TOF($3); }
		| typed_expr '<' typed_expr
			{$$ = TOF($1) < TOF($3); }
		| typed_expr '>' typed_expr
			{$$ = TOF($1) > TOF($3); }
		| typed_expr L_AND_OP typed_expr
			{$$ = TOF($1) && TOF($3); }
		| typed_expr L_OR_OP typed_expr
			{$$ = TOF($1) || TOF($3); }
		| string_expr STR_EQ_OP string_expr
			{$$ = strcmp($1,$3) == 0; free($1); free($3); }
		| string_expr STR_NEQ_OP string_expr
			{$$ = strcmp($1,$3) != 0; free($1); free($3); }
		| NOT_OP typed_expr {$$ = (TOF($2) ? 0:1); }
		| L_YES		{$$ = -2; }
		| L_NO		{$$ = 0; }
		| L_ON		{$$ = -2; }
		| L_OFF		{$$ = 0; }
		| DEFINED '(' string_unquoted ')' {
			$$ = get_config_variable($3) !=0;
			free($3);
		}
		;

real_expr:	  REAL
		| REALCAST '(' typed_expr ')' {$$ = TOF($3);}
		;

variable_content:
		VARIABLE {
			char *s = $1;
			if (get_config_variable(s))
				s = "1";
			else if (strncmp("c_",s,2)
					&& strncmp("u_",s,2)
					&& strncmp("h_",s,2) ) {
				s = checked_getenv(s);
				if (!s) s = "";
			}
			else
				s = "0";
			$$ = strdup(s);
			free($1);
		}
		;

string_unquoted:STRING {
			$$ = $1;
			if ($$[0] == '\'' || $$[0] == '\"') {
				size_t len = strlen($1) - 2;
				memmove($$, $$+1, len);
				$$[len] = '\0';
			}
		}
		;

string_expr:	string_unquoted
		| STRCAT '(' strarglist ')' {$$ = $3; }
		| STRSPLIT '(' string_expr ',' expression ',' expression ')' {
			int i = $5;
			int len = $7;
			int slen = strlen($3);
			if ((i >=0) && (i < slen) && (len > 0)) {
				if ((i+len) > slen) len = slen - i;
				$3[i+len] = 0;
				$$ = strdup($3 + i);
			}
			else
				$$ = strdup("");
			free($3);
		}
		| STRDEL '(' string_expr ',' expression ',' expression ')' {
			int i = $5;
			int len = $7;
			int slen = strlen($3);
			char *s = strdup($3);
			if ((i >=0) && (i < slen) && (len > 0)) {
				if ((i+len) > slen) s[i] = 0;
				else memmove(s+i, s+i+len, slen-i-len+1);
			}
			free($3);
			$$ = s;
		}
		| SHELL '(' strarglist ')' {
			$$ = run_shell($3);
			free($3);
		}
		| variable_content {$$ = $1;}
		;

strarglist:	strarglist_item
		| strarglist ',' strarglist_item {
			char *s = malloc(strlen($1)+strlen($3)+1);
			strcpy(s, $1);
			strcat(s, $3);
			$$ = s;
			free($1); free($3);
		}
		;

strarglist_item: string_expr
		| '(' typed_expr ')' {
			int ret;
			if ($2.type == TYPE_REAL) {
				ret = asprintf(&$$, "%g", $2.value.r);
				assert(ret != -1);
			} else {
				ret = asprintf(&$$, "%d", $2.value.i);
				assert(ret != -1);
			}
		}
		;

check_user_var_list:
		VARIABLE {
			check_user_var($1);
			free($1);
		}
		| check_user_var_list ',' VARIABLE {
			check_user_var($3);
			free($3);
		}
		;

	/* x-windows */

x_flags		: x_flag
		| x_flags x_flag
		;
x_flag		: UPDATELINES expression	{ config.X_updatelines = $2; }
		| UPDATEFREQ expression	{ config.X_updatefreq = $2; }
		| L_DISPLAY string_expr	{ free(config.X_display); config.X_display = $2; }
		| L_TITLE string_expr	{ free(config.X_title); config.X_title = $2; }
		| X_TITLE_SHOW_APPNAME bool	{ config.X_title_show_appname = ($2!=0); }
		| ICON_NAME string_expr	{ free(config.X_icon_name); config.X_icon_name = $2; }
		| X_KEYCODE expression	{ config.X_keycode = $2; }
		| X_BLINKRATE expression	{ config.X_blinkrate = $2; }
		| X_SHARECMAP		{ config.X_sharecmap = 1; }
		| X_MITSHM              { config.X_mitshm = 1; }
		| X_MITSHM bool         { config.X_mitshm = ($2!=0); }
		| X_FONT string_expr		{ free(config.X_font); config.X_font = $2; }
		| X_FIXED_ASPECT bool   { config.X_fixed_aspect = ($2!=0); }
		| X_ASPECT_43           { config.X_aspect_43 = 1; }
		| X_LIN_FILT            { config.X_lin_filt = 1; }
		| X_BILIN_FILT          { config.X_bilin_filt = 1; }
		| X_MODE13FACT expression  { config.X_mode13fact = $2; }
		| X_WINSIZE INTEGER INTEGER
                   {
                     config.X_winsize_x = $2;
                     config.X_winsize_y = $3;
                   }
		| X_WINSIZE expression ',' expression
                   {
                     config.X_winsize_x = $2;
                     config.X_winsize_y = $4;
                   }
		| X_GAMMA expression  { config.X_gamma = $2; }
		| X_FULLSCREEN bool   { config.X_fullscreen = $2; }
		| VGAEMU_MEMSIZE expression	{ config.vgaemu_memsize = $2; }
		| VESAMODE INTEGER INTEGER { set_vesamodes($2,$3,0);}
		| VESAMODE INTEGER INTEGER INTEGER { set_vesamodes($2,$3,$4);}
		| VESAMODE expression ',' expression { set_vesamodes($2,$4,0);}
		| VESAMODE expression ',' expression ',' expression
			{ set_vesamodes($2,$4,$6);}
		| X_LFB bool            { config.X_lfb = ($2!=0); }
		| X_PM_INTERFACE bool   { config.X_pm_interface = ($2!=0); }
		| X_MGRAB_KEY string_expr { free(config.X_mgrab_key); config.X_mgrab_key = $2; }
		| X_BACKGROUND_PAUSE bool	{ config.X_background_pause = ($2!=0); }
		;

  /* sdl */
sdl_flags	: sdl_flag
		| sdl_flags sdl_flag
		;
sdl_flag	: SDL_NOGL expression	{ config.sdl_nogl = ($2!=0); }
		;

dexeflags	: dexeflag
		| dexeflags dexeflag
		;

dexeflag	: ALLOWDISK	{ if (!priv_lvl) dexe_forbid_disk = 0; }
		| FORCEXDOS	{
			char *env = getenv("DISPLAY");
			if (env && env[0] && dexe_running) config.X = 1;
		}
		| XDOSONLY	{
			char *env = getenv("DISPLAY");
			if (env && env[0] && dexe_running) config.X = 1;
			else if (dexe_running) {
			  yyerror("this DEXE requires X, giving up");
			  exit(99);
			}
		}
		;

	/* sb emulation */
 
sound_flags	: sound_flag
		| sound_flags sound_flag
		;
sound_flag	: SB_BASE expression	{ config.sb_base = $2; }
		| SB_DMA expression	{ config.sb_dma = $2; }
		| SB_HDMA expression { config.sb_hdma = $2; }
		| SB_IRQ expression	{ config.sb_irq = $2; }
		| MPU_BASE expression	{ config.mpu401_base = $2; }
		| MPU_IRQ expression	{ config.mpu401_irq = $2; }
		| SOUND_DRIVER string_expr	{ free(config.sound_driver); config.sound_driver = $2; }
		| PCM_HPF bool		{ config.pcm_hpf = ($2!=0); }
		| MIDI_FILE string_expr	{ free(config.midi_file); config.midi_file = $2; }
		| WAV_FILE string_expr	{ free(config.wav_file); config.wav_file = $2; }
		;

	/* joystick emulation */
 
joystick_flags	: joystick_flag
		| joystick_flags joystick_flag
		;
joystick_flag	: JOY_DEVICE string_expr      	{ set_joy_device($2); }
		| JOY_DOS_MIN expression	{ config.joy_dos_min = $2; }
		| JOY_DOS_MAX expression	{ config.joy_dos_max = $2; }
		| JOY_GRANULARITY expression	{ config.joy_granularity = $2; }
		| JOY_LATENCY expression	{ config.joy_latency = $2; }
		;

	/* video */

video_flags	: video_flag
		| video_flags video_flag
		;
video_flag	: VGA			{ config.cardtype = CARD_VGA; }
		| MGA			{ config.cardtype = CARD_MDA; }
		| CGA			{ config.cardtype = CARD_CGA; }
		| EGA			{ config.cardtype = CARD_EGA; }
		| NONE			{ config.cardtype = CARD_NONE; }
		| CHIPSET CHIPSET_TYPE
		    {
		    config.chipset = $2;
                    c_printf("CHIPSET: %d\n", $2);
		    }
		| MEMSIZE expression	{ config.gfxmemsize = $2; }
		| GRAPHICS
		    { config.vga = 1;
		    }
		| GRAPHICS L_AUTO
		    { config.vga = -1;
		    }
		| CONSOLE
		    { config.console_video = 1;
		    }
		| CONSOLE L_AUTO
		    { config.console_video = -1;
		    }
		| FULLREST		{ config.fullrestore = 1; }
		| PARTREST		{ config.fullrestore = 0; }
		| VBIOS_FILE string_expr	{ free(config.vbios_file); config.vbios_file = $2;
					  config.mapped_bios = 1;
					  config.vbios_copy = 0; }
		| VGAEMUBIOS_FILE string_expr	{ free(config.vgaemubios_file); config.vgaemubios_file = $2; }
		| VBIOS_COPY		{ free(config.vbios_file);
					  config.vbios_file = NULL;
					  config.mapped_bios = 1;
					  config.vbios_copy = 1; }
		| VBIOS_MMAP		{ free(config.vbios_file);
					  config.vbios_file = NULL;
					  config.mapped_bios = 1;
					  config.vbios_copy = 1; }
		| VBIOS_SEG expression
		   {
		   config.vbios_seg = $2;
		   c_printf("CONF: VGA-BIOS-Segment %x\n", $2);
		   if (($2 != 0xe000) && ($2 != 0xc000))
		      {
		      config.vbios_seg = detect_vbios_seg();
		      if (config.vbios_seg == -1) config.vbios_seg = 0xc000;
		      c_printf("CONF: VGA-BIOS-Segment set to 0x%x\n", config.vbios_seg);
		      }
		   }
		| VBIOS_SIZE_TOK expression
		   {
		   config.vbios_size = $2;
		   c_printf("CONF: VGA-BIOS-Size %x\n", $2);
		   if (($2 != 0x8000) && ($2 != 0x10000))
		      {
		      config.vbios_size = detect_vbios_size();
		      if (config.vbios_size == -1) config.vbios_size = 0x10000;
		      c_printf("CONF: VGA-BIOS-Size set to 0x%x\n", config.vbios_size);
		      }
		   }
		| VBIOS_POST		{ config.vbios_post = 1; }
		| DUALMON		{ config.dualmon = 1; }
		| FORCE_VT_SWITCH	{ config.force_vt_switch = 1; }
		| PCI			{ config.pci_video = 1; }
		| STRING
		    { yyerror("unrecognized video option '%s'", $1);
		      free($1); }
		| error
		;

	/* terminal */

term_flags	: term_flag
		| term_flags term_flag
		;
term_flag	: ESCCHAR expression       { config.term_esc_char = $2; }
		| UPDATEFREQ expression	{ config.term_updatefreq = $2; }
		| COLOR bool		{ config.term_color = ($2!=0); }
		| STRING
		    { yyerror("unrecognized terminal option '%s'", $1);
		      free($1); }
		| error
		;

/* method_val	: FAST			{ $$ = METHOD_FAST; } */
/* 		| NCURSES		{ $$ = METHOD_NCURSES; } */
/* 		; */

	/* debugging */

debug_flags	: debug_flag
		| debug_flags debug_flag
		;
debug_flag	: VIDEO bool		{ set_debug_level('v', ($2!=0)); }
		| L_OFF			{ set_debug_level('a', 0); }
		| SERIAL bool		{ set_debug_level('s', ($2!=0)); }
		| CONFIG bool		{ set_debug_level('c', ($2!=0)); }
		| DISK bool		{ set_debug_level('d', ($2!=0)); }
		| READ bool		{ set_debug_level('R', ($2!=0)); }
		| WRITE bool		{ set_debug_level('W', ($2!=0)); }
		| KEYB bool		{ set_debug_level('k', ($2!=0)); }
		| KEYBOARD bool		{ set_debug_level('k', ($2!=0)); }
		| PRINTER bool		{ set_debug_level('p', ($2!=0)); }
		| IO bool		{ set_debug_level('i', ($2!=0)); }
		| PORT bool 		{ set_debug_level('i', ($2!=0)); }
		| WARNING bool		{ set_debug_level('w', ($2!=0)); }
		| GENERAL bool		{ set_debug_level('g', ($2!=0)); }
		| L_XMS bool		{ set_debug_level('X', ($2!=0)); }
		| L_DPMI bool		{ set_debug_level('M', ($2!=0)); }
		| MOUSE bool		{ set_debug_level('m', ($2!=0)); }
		| HARDWARE bool		{ set_debug_level('h', ($2!=0)); }
		| L_IPC bool		{ set_debug_level('I', ($2!=0)); }
		| L_EMS bool		{ set_debug_level('E', ($2!=0)); }
		| NETWORK bool		{ set_debug_level('n', ($2!=0)); }
		| L_X bool		{ set_debug_level('X', ($2!=0)); }
		| L_SDL bool		{ set_debug_level('v', ($2!=0)); }
		| SOUND	bool		{ set_debug_level('S', ($2!=0)); }
		| JOYSTICK bool		{ set_debug_level('j', ($2!=0)); }
		| STRING
		    { yyerror("unrecognized debug flag '%s'", $1); free($1); }
		| error
		;

	/* mouse */

mouse_flags	: mouse_flag
		| mouse_flags mouse_flag
		;
mouse_flag	: DEVICE string_expr	{ free(mptr->dev); mptr->dev = $2; }
		| INTERNALDRIVER	{ mptr->intdrv = TRUE; }
		| EMULATE3BUTTONS	{ mptr->emulate3buttons = TRUE; }
		| BAUDRATE expression	{ mptr->baudRate = $2; }
		| CLEARDTR
		    { if (mptr->type == MOUSE_MOUSESYSTEMS)
			 mptr->cleardtr = TRUE;
		      else
			 yyerror("option CLEARDTR is only valid for MicroSystems-mice");
		    }
		| MICROSOFT
		  {
		  mptr->type = MOUSE_MICROSOFT;
		  mptr->flags = CS7 | CREAD | CLOCAL | HUPCL;
		  }
		| MS3BUTTON
		  {
		  mptr->type = MOUSE_MS3BUTTON;
		  mptr->flags = CS7 | CREAD | CLOCAL | HUPCL;
		  }
		| MOUSESYSTEMS
		  {
		  mptr->type = MOUSE_MOUSESYSTEMS;
		  mptr->flags = CS8 | CREAD | CLOCAL | HUPCL;
/* is cstopb needed?  mptr->flags = CS8 | CSTOPB | CREAD | CLOCAL | HUPCL; */
		  }
		| MMSERIES
		  {
		  mptr->type = MOUSE_MMSERIES;
		  mptr->flags = CS8 | PARENB | PARODD | CREAD | CLOCAL | HUPCL;
		  }
		| LOGITECH
		  {
		  mptr->type = MOUSE_LOGITECH;
		  mptr->flags = CS8 | CSTOPB | CREAD | CLOCAL | HUPCL;
		  }
		| PS2
		  {
		  mptr->type = MOUSE_PS2;
		  mptr->flags = 0;
		  }
		| IMPS2
		  {
		  mptr->type = MOUSE_IMPS2;
		  mptr->flags = 0;
		  }
		| MOUSEMAN
		  {
		  mptr->type = MOUSE_MOUSEMAN;
		  mptr->flags = CS7 | CREAD | CLOCAL | HUPCL;
		  }
		| HITACHI
		  {
		  mptr->type = MOUSE_HITACHI;
		  mptr->flags = CS8 | CREAD | CLOCAL | HUPCL;
		  }
		| BUSMOUSE
		  {
		  mptr->type = MOUSE_BUSMOUSE;
		  mptr->flags = 0;
		  }
		| STRING
		    { yyerror("unrecognized mouse flag '%s'", $1); free($1); }
		| error
		;

	/* keyboard */

keyboard_flags	: keyboard_flag
		| keyboard_flags keyboard_flag
		;
keyboard_flag	: LAYOUT KEYB_LAYOUT	{ keyb_layout($2); }
		| LAYOUT KEYB_LAYOUT {keyb_layout($2);} '{' keyboard_mods '}'
		| LAYOUT L_NO		{ keyb_layout(KEYB_NO); }
		| LAYOUT L_AUTO		{ keyb_layout(-1); }
		| RAWKEYBOARD bool	{ config.console_keyb = $2; }
		| STRING
		    { yyerror("unrecognized keyboard flag '%s'", $1);
		      free($1);}
		| error
		;

keyboard_mods	: keyboard_mod
		| keyboard_mods keyboard_mod
		;

keyboard_mod	: expression '=' { keyb_mod(' ', $1, 0); } keyboard_modvals
		| SHIFT_MAP expression '=' { keyb_mod('S', $2, 0); } keyboard_modvals
		| ALT_MAP expression '=' { keyb_mod('A', $2, 0); } keyboard_modvals
		| NUMPAD_MAP expression '=' { keyb_mod('N', $2, 0); } keyboard_modvals
		;

keyboard_modvals: keyboard_modval
		| keyboard_modvals ',' keyboard_modval
		;

keyboard_modval : INTEGER { keyb_mod(0, $1, 0); }
		| '(' expression ')' { keyb_mod(0, $2, 0); }
		| string_unquoted {
			char *p = $1;
			while (*p) keyb_mod(0, *p++, 0);
			free($1);
		}
		;

	/* lock files */

ttylocks_flags	: ttylocks_flag
		| ttylocks_flags ttylocks_flag
		;
ttylocks_flag	: DIRECTORY string_expr	{ free(config.tty_lockdir); config.tty_lockdir = $2; }
		| NAMESTUB string_expr	{ free(config.tty_lockfile); config.tty_lockfile = $2; }
		| BINARY		{ config.tty_lockbinary = TRUE; }
		| STRING
		    { yyerror("unrecognized ttylocks flag '%s'", $1); free($1); }
		| error
		;

	/* serial ports */

serial_flags	: serial_flag
		| serial_flags serial_flag
		;
serial_flag	: DEVICE string_expr		{ free(sptr->dev); sptr->dev = $2; }
		| VIRTUAL		  {
					   if (isatty(0)) {
					     sptr->virtual = TRUE;
					     sptr->pseudo = TRUE;
					     no_local_video = 1;
					     sptr->dev = strdup(ttyname(0));
					   } else {
					     error("FD 0 is not a tty, can't "
					           "use a virtual com port\n");
					     exit(1);
					   }
					  }
		| PSEUDO		  { sptr->pseudo = TRUE; }
		| RTSCTS		  { sptr->system_rtscts = TRUE; }
		| LOWLAT		  { sptr->low_latency = TRUE; }
		| PCCOM			  { sptr->custom = SER_CUSTOM_PCCOM; }
		| COM expression	  { sptr->real_comport = $2; }
		| BASE expression		{ sptr->base_port = $2; }
		| IRQ expression		{ sptr->irq = $2; }
		| MOUSE			{ sptr->mouse = 1; }
		| STRING
		    { yyerror("unrecognized serial flag '%s'", $1); free($1); }
		| error
		;

	/* printer */

printer_flags	: printer_flag
		| printer_flags printer_flag
		;
printer_flag	: LPT expression	{ c_printers = $2 - 1; }
		| COMMAND string_expr	{ pptr->prtcmd = $2; }
		| TIMEOUT expression	{ pptr->delay = $2; }
		| L_FILE string_expr		{ pptr->dev = $2; }
		| BASE expression		{ pptr->base_port = $2; }
		| STRING
		    { yyerror("unrecognized printer flag %s", $1); free($1); }
		| error
		;

	/* disks */

optbootfile	: BOOTFILE string_expr
		  {
		  if (dptr->boot_name != NULL)
		    yyerror("Two names for a boot-image file or device given.");
		  dptr->boot_name = $2;
                  }
		| /* empty */
		;

disk_flags	: disk_flag
		| disk_flags disk_flag
		;
disk_flag	: READONLY		{ dptr->wantrdonly = 1; }
		| THREEINCH	{ dptr->default_cmos = THREE_INCH_FLOPPY; }
		| THREEINCH_2880	{ dptr->default_cmos = THREE_INCH_288MFLOP; }		
		| THREEINCH_720	{ dptr->default_cmos = THREE_INCH_720KFLOP; }		
		| ATAPI		{ dptr->default_cmos = ATAPI_FLOPPY; }
		| FIVEINCH	{ dptr->default_cmos = FIVE_INCH_FLOPPY; }
		| FIVEINCH_360	{ dptr->default_cmos = FIVE_INCH_360KFLOP; }
		| DISKCYL4096	{ dptr->diskcyl4096 = 1; }
		| SECTORS expression	{ dptr->sectors = $2; }
		| CYLINDERS expression	{ dptr->tracks = $2; }
		| TRACKS expression	{ dptr->tracks = $2; }
		| HEADS expression		{ dptr->heads = $2; }
		| OFFSET expression	{ dptr->header = $2; }
		| DEVICE string_expr optbootfile
		  {
		  if (dptr->dev_name != NULL)
		    yyerror("Two names for a disk-image file or device given.");
		  dptr->dev_name = $2;
		  }
		| L_FILE string_expr
		  {
		  if (dptr->dev_name != NULL)
		    yyerror("Two names for a disk-image file or device given.");
		  dptr->dev_name = $2;
		  }
		| HDIMAGE string_expr
		  {
		  if (dptr->dev_name != NULL)
		    yyerror("Two names for a harddisk-image file given.");
		  dptr->type = IMAGE;
		  dptr->header = HEADER_SIZE;
		  dptr->dev_name = $2;
		  }
		| WHOLEDISK STRING optbootfile
		  {
		  if (dptr->dev_name != NULL)
		    yyerror("Two names for a harddisk given.");
		  dptr->type = HDISK;
		  dptr->dev_name = $2;
		  }
		| L_FLOPPY string_expr
		  {
		  if (dptr->dev_name != NULL)
		    yyerror("Two names for a floppy-device given.");
		  dptr->type = FLOPPY;
		  dptr->dev_name = $2;
		  }
		| L_PARTITION string_expr INTEGER optbootfile
		  {
                  yywarn("{ partition \"%s\" %d } the"
			 " token '%d' is ignored and can be removed.",
			 $2,$3,$3);
		  do_part($2);
		  }
		| L_PARTITION string_expr optbootfile
		  { do_part($2); }
		| DIRECTORY string_expr
		  {
		  if (dptr->dev_name != NULL)
		    yyerror("Two names for a directory given.");
		  dptr->type = DIR_TYPE;
		  dptr->dev_name = $2;
		  }
		| STRING
		    { yyerror("unrecognized disk flag '%s'\n", $1); free($1); }
		| error
		;

	/* i/o ports */

port_flags	: port_flag
		| port_flags port_flag
		;
port_flag	: INTEGER
	           {
		   c_printf("CONF: I/O port 0x%04x\n", (unsigned short)$1);
	           allow_io($1, 1, ports_permission, ports_ormask,
	                    ports_andmask, portspeed, (char*)dev_name);
		   if (portspeed) portspeed += ((portspeed>0) ? 1 : -1);
	           }
		| '(' expression ')'
	           {
	           allow_io($2, 1, ports_permission, ports_ormask,
	                    ports_andmask, portspeed, (char*)dev_name);
		   if (portspeed) portspeed += ((portspeed>0) ? 1 : -1);
	           }
		| RANGE INTEGER INTEGER
		   {
		   if (portspeed > 1) portspeed = 0;
		   c_printf("CONF: range of I/O ports 0x%04x-0x%04x\n",
			    (unsigned short)$2, (unsigned short)$3);
		   allow_io($2, $3 - $2 + 1, ports_permission, ports_ormask,
			    ports_andmask, portspeed, (char*)dev_name);
		   portspeed=0;
		   strcpy(dev_name,"");
		   }
		| RANGE expression ',' expression
		   {
		   if (portspeed > 1) portspeed = 0;
		   c_printf("CONF: range of I/O ports 0x%04x-0x%04x\n",
			    (unsigned short)$2, (unsigned short)$4);
		   allow_io($2, $4 - $2 + 1, ports_permission, ports_ormask,
			    ports_andmask, portspeed, (char*)dev_name);
		   portspeed=0;
		   strcpy(dev_name,"");
		   }
		| RDONLY		{ ports_permission = IO_READ; }
		| WRONLY		{ ports_permission = IO_WRITE; }
		| RDWR			{ ports_permission = IO_RDWR; }
		| ORMASK expression	{ ports_ormask = $2; }
		| ANDMASK expression	{ ports_andmask = $2; }
                | FAST	                { portspeed = 1; }
                | SLOW	                { portspeed = -1; }
                | DEVICE string_expr         { strcpy(dev_name,$2); free($2); } 
		| STRING
		    { yyerror("unrecognized port command '%s'", $1);
		      free($1); }
		| error
		;

trace_port_flags	: trace_port_flag
		| trace_port_flags trace_port_flag
		;
trace_port_flag	: INTEGER 
			{ register_port_traceing($1, $1); }
		| '(' expression ')'
			{ register_port_traceing($2, $2); }
		| RANGE INTEGER INTEGER
			{ register_port_traceing($2, $3); }
		| RANGE expression ',' expression
			{ register_port_traceing($2, $4); }
		| CLEAR { clear_port_traceing(); }
		| STRING
		    { yyerror("unrecognized port trace command '%s'", $1);
		      free($1); }
		| error
		;

	/* IRQ definition for Silly Interrupt Generator */

sillyint_flags	: sillyint_flag
		| sillyint_flags sillyint_flag
		;
sillyint_flag	: INTEGER { set_irq_value(1, $1); }
		| '(' expression ')' { set_irq_value(1, $2); }
		| USE_SIGIO expression { set_irq_value(0x10001, $2); }
		| RANGE INTEGER INTEGER { set_irq_range(1, $2, $3); }
		| RANGE expression ',' expression { set_irq_range(1, $2, $4); }
		| USE_SIGIO RANGE INTEGER INTEGER { set_irq_range(0x10001, $3, $4); }
		| USE_SIGIO RANGE expression ',' expression { set_irq_range(0x10001, $3, $5); }
		| STRING
		    { yyerror("unrecognized irqpassing command '%s'", $1);
		      free($1); }
		| error
		;

	/* EMS definitions  */

ems_flags	: ems_flag
		| ems_flags ems_flag
		;
ems_flag	: INTEGER
	           {
		     config.ems_size = $1;
		     if ($1 > 0) c_printf("CONF: %dk bytes EMS memory\n", $1);
	           }
		| '(' expression ')'
	           {
		     config.ems_size = $2;
		     if ($2 > 0) c_printf("CONF: %dk bytes EMS memory\n", $2);
	           }
		| EMS_SIZE expression
		   {
		     config.ems_size = $2;
		     if ($2 > 0) c_printf("CONF: %dk bytes EMS memory\n", $2);
		   }
		| EMS_FRAME expression
		   {
/* is there a technical reason why the EMS frame can't be at 0xC0000 or
   0xA0000 if there's space? */
#if 0
		     if ( (($2 & 0xfc00)>=0xc800) && (($2 & 0xfc00)<=0xe000) ) {
		       config.ems_frame = $2 & 0xfc00;
		       c_printf("CONF: EMS-frame = 0x%04x\n", config.ems_frame);
		     }
		     else yyerror("wrong EMS-frame: 0x%04x", $2);
#endif
	             config.ems_frame = $2 & 0xfc00;
		     c_printf("CONF: EMS-frame = 0x%04x\n", config.ems_frame);
		   }
		| EMS_UMA_PAGES expression
		   {
		     config.ems_uma_pages = $2;
		   }
		| EMS_CONV_PAGES expression
		   {
		     config.ems_cnv_pages = $2;
		   }
		| STRING
		    { yyerror("unrecognized ems command '%s'", $1);
		      free($1); }
		| error
		;

	/* memory areas to spare for hardware (adapter) ram */

hardware_ram_flags : hardware_ram_flag
		| hardware_ram_flags hardware_ram_flag
		;
hardware_ram_flag : INTEGER
	           {
                     if (!register_hardware_ram('h', $1, PAGE_SIZE)) {
                       yyerror("wrong hardware ram address : 0x%08x", $1);
                     }
	           }
		| '(' expression ')'
	           {
                     if (!register_hardware_ram('h', $2, PAGE_SIZE)) {
                       yyerror("wrong hardware ram address : 0x%08x", $2);
                     }
	           }
		| RANGE INTEGER INTEGER
		   {
                     if (register_hardware_ram('h', $2, $3 - $2))
	               c_printf("CONF: hardware ram pages at 0x%08x-%08x\n", $2, $3);
                     else
                       yyerror("wrong hardware ram address : 0x%08x", $2);
		   }
		| RANGE expression ',' expression
		   {
                     if (register_hardware_ram('h', $2, $4 - $2))
	               c_printf("CONF: hardware ram pages at 0x%08x-%08x\n", $2, $4);
                     else
                       yyerror("wrong hardware ram address : 0x%08x", $2);
		   }
		| STRING
		    { yyerror("unrecognized hardware ram command '%s'", $1);
		      free($1); }
		| error
		;

	/* booleans */

bool:		expression
		;

floppy_bool:	expression
		;

int_bool:	expression 
		{
			if ($1 == -2) {
				yyerror("got 'on', expected 'off' or an integer");
			}
		}
		;

irq_bool:	expression {
			if ( $1 && (($1 < 2) || ($1 > 15)) ) {
				yyerror("got '%d', expected 'off' or an integer 2..15", $1);
			} 
		}
		;

	/* speaker values */

speaker		: L_OFF		{ $$ = SPKR_OFF; }
		| NATIVE	{ $$ = SPKR_NATIVE; }
		| EMULATED	{ $$ = SPKR_EMULATED; }
		| STRING        { yyerror("got '%s', expected 'emulated' or 'native'", $1);
				  free($1); }
		| error         { yyerror("expected 'emulated' or 'native'"); }
		;

	/* cpuemu value */

cpuemu		: L_OFF		{ $$ = 0; }
		| VM86		{ $$ = 3; }
		| FULL		{ $$ = 4; }
		| VM86SIM	{ $$ = 5; }
		| FULLSIM	{ $$ = 6; }
<<<<<<< HEAD
		| KVM		{ $$ = -1; }
=======
>>>>>>> 7fa3fec9
		| STRING        { yyerror("got '%s', expected 'off', 'vm86' or 'full'", $1);
				  free($1); }
		| error         { yyerror("expected 'off', 'vm86' or 'full'"); }
		;

cpu_vm		: L_AUTO	{ $$ = -1; }
		| VM86		{ $$ = CPUVM_VM86; }
		| KVM		{ $$ = CPUVM_KVM; }
		| EMULATED	{ $$ = CPUVM_EMU; }
		| STRING        { yyerror("got '%s' for cpu_vm", $1);
				  free($1); }
		| error         { yyerror("bad value for cpu_vm"); }
		;

%%

	/* features */

static void handle_features(int which, int value)
{
  if ((which < 0)
	|| (which >= (sizeof(config.features) / sizeof(config.features[0])))) {
    c_printf("CONF: wrong feature number %d\n", which);
    return;
  }
  config.features[which] = value;
  c_printf("CONF: feature %d set to %d\n", which, value);
}

	/* joystick */

static void set_joy_device(char *devstring)
{
  char *spacepos;

  free(config.joy_device[0]);
  config.joy_device[0] = devstring;
  config.joy_device[1] = NULL;
  spacepos = strchr(devstring, ' ');
  if (spacepos != NULL) {
    *spacepos = '\0';
    config.joy_device[1] = spacepos + 1;
  }
}

	/* mouse */

static void start_mouse(void)
{
  mptr = &config.mouse;
  mptr->fd = -1;
  mptr->com = -1;
}

static void stop_mouse(void)
{
  char *p, *p1;
  if (mptr->dev && (p = strstr(mptr->dev, "com")) && strlen(p) > 3) {
    mptr->com = atoi(p + 3);
    if (p > mptr->dev) {
      p[-1] = 0;
    } else if ((p1 = strchr(p, ','))) {
      mptr->dev = p1 + 1;
    } else {
      free(mptr->dev);
      mptr->dev = NULL;
    }
    c_printf("MOUSE: using COM%i\n", mptr->com);
  }
  c_printf("MOUSE: %s, type %x using internaldriver: %s, emulate3buttons: %s baudrate: %d\n", 
        mptr->dev && mptr->dev[0] ? mptr->dev : "no device specified",
        mptr->type, mptr->intdrv ? "yes" : "no", 
        mptr->emulate3buttons ? "yes" : "no", mptr->baudRate);
}

	/* debug */

static void start_ports(void)
{
  if (priv_lvl)
    yyerror("Can not change port privileges in user config file");
  ports_permission = IO_RDWR;
  ports_ormask = 0;
  ports_andmask = 0xFFFF;
}

	/* debug */

static void start_debug(void)
{
  set_debug_level('a', 0);	      /* Default is no debugging output at all */
}

	/* video */

static void start_video(void)
{
  free(config.vbios_file);
  config.vbios_file = NULL;
  config.vbios_copy = 0;
  config.vbios_seg  = 0xc000;
  config.vbios_size = 0x10000;
  config.console_video = 0;
  config.cardtype = CARD_NONE;
  config.chipset = PLAINVGA;
  config.mapped_bios = 0;
  config.vga = 0;
  config.gfxmemsize = 256;
  config.fullrestore = 0;
  config.dualmon = 0;
  config.force_vt_switch = 0;
}

static void stop_video(void)
{
  if (priv_lvl)
    config.console_video = 0;

  if ((config.cardtype != CARD_VGA) || !config.console_video) {
    config.vga = 0;
  }
}

	/* vesa modes */
static void set_vesamodes(int width, int height, int color_bits)
{
  vesamode_type *vmt = malloc(sizeof *vmt);
  if(vmt != NULL) {
    vmt->width = width;
    vmt->height = height;
    vmt->color_bits = color_bits;
    vmt->next = config.vesamode_list;
    config.vesamode_list = vmt;
  }
}

	/* vbios detection */
static int auto_vbios_seg = -1;
static int auto_vbios_size = -1;

static void detect_vbios(void)
{
  unsigned char c[0x21];
  int foffset;

  if (auto_vbios_seg != -1) return;
  if (!can_do_root_stuff || config.vbios_file) return;
  for (foffset = 0xc0000; foffset < 0xf0000; foffset += 0x800) {
    load_file("/dev/mem", foffset, c, sizeof(c));
    if (c[0]==0x55 && c[1]==0xaa
        && c[0x1e]=='I' && c[0x1f]=='B' && c[0x20]=='M') {
      auto_vbios_seg = foffset >> 4;
      auto_vbios_size = c[2]*0x200;
      break;
    }
  }
}

static int detect_vbios_seg(void)
{
  detect_vbios();
  return auto_vbios_seg;
}

static int detect_vbios_size(void)
{
  detect_vbios();
  return auto_vbios_size;
}

static void stop_ttylocks(void)
{
  c_printf("SER: directory %s namestub %s binary %s\n", config.tty_lockdir,
	   config.tty_lockfile,(config.tty_lockbinary?"Yes":"No"));
}

	/* serial */

static void start_serial(void)
{
  if (c_ser >= MAX_SER)
    sptr = &nullser;
  else {
    /* The defaults for interrupt, base_port, real_comport and dev are 
    ** automatically filled in inside the do_ser_init routine of serial.c
    */
    sptr = &com_cfg[c_ser];
    sptr->dev = NULL;
    sptr->irq = 0; 
    sptr->base_port = 0;
    sptr->real_comport = 0;
    sptr->mouse = 0;
    sptr->virtual = FALSE;
    sptr->pseudo = FALSE;
    sptr->system_rtscts = FALSE;
    sptr->low_latency = FALSE;
    sptr->dmx_port = 0;
    sptr->custom = SER_CUSTOM_NONE;
  }
}


static void stop_serial(void)
{
  if (c_ser >= MAX_SER) {
    c_printf("SER: too many ports, ignoring %s\n", sptr->dev);
    return;
  }
  c_printf("SER%d: %s", c_ser, sptr->dev ?: "none");
  if (sptr->base_port)
    c_printf(" port %x", sptr->base_port);
  if (sptr->irq)
    c_printf(" irq %x", sptr->irq);
  c_printf("\n");
  c_ser++;
  config.num_ser = c_ser;
}

	/* keyboard */

static int keyboard_statement_already = 0;

static void start_keyboard(void)
{
  keyb_layout(KEYB_USER); /* NOTE: the default has changed, --Hans, 971204 */
  config.console_keyb = 0;
  keyboard_statement_already = 1;
}

static void stop_terminal(void)
{
  if (config.term_updatefreq > 100) {
    yywarn("terminal updatefreq too large (too slow)!");
    config.term_updatefreq = 100;
  } 
}

	/* printer */

static void start_printer(void)
{
  pptr->prtcmd = NULL;
  pptr->dev = NULL;
  pptr->remaining = -1;
  pptr->delay = 10;
}

static void stop_printer(void)
{
  printer_config(c_printers, pptr);
  c_printf("CONF(LPT%d) f: %s   c: %s  t: %d  port: %x\n",
           c_printers, pptr->dev, pptr->prtcmd,
           pptr->delay, pptr->base_port);
  c_printers++;
  if (c_printers > config.num_lpt)
    config.num_lpt = c_printers;
}

	/* disk */

static void start_bootdisk(void)
{
  if (config.bootdisk)           /* Already a bootdisk configured ? */
    yyerror("There is already a bootdisk configured");
      
  dptr = &bootdisk;              /* set pointer do bootdisk-struct */
      
  dptr->diskcyl4096 = 0;
  dptr->sectors = 0;             /* setup default-values           */
  dptr->heads   = 0;
  dptr->tracks  = 0;
  dptr->type    = FLOPPY;
  dptr->default_cmos = THREE_INCH_FLOPPY;
  dptr->timeout = 0;
  dptr->dev_name = NULL;              /* default-values */
  dptr->boot_name = NULL;
  dptr->wantrdonly = 0;
  dptr->header = 0;
}

static void start_floppy(void)
{
  if (c_fdisks >= MAX_FDISKS)
    {
    yyerror("There are too many floppy disks defined");
    dptr = &nulldisk;          /* Dummy-Entry to avoid core-dumps */
    }
  else
    dptr = &disktab[c_fdisks];

  dptr->sectors = 0;             /* setup default values */
  dptr->heads   = 0;
  dptr->tracks  = 0;
  dptr->type    = FLOPPY;
  dptr->default_cmos = THREE_INCH_FLOPPY;
  dptr->timeout = 0;
  dptr->dev_name = NULL;              /* default-values */
  dptr->boot_name = NULL;
  dptr->wantrdonly = 0;
  dptr->header = 0;
}

static void start_disk(void)
{
  if (c_hdisks >= MAX_HDISKS) 
    {
    yyerror("There are too many hard disks defined");
    dptr = &nulldisk;          /* Dummy-Entry to avoid core-dumps */
    }
  else
    dptr = &hdisktab[c_hdisks];
      
  dptr->type    =  NODISK;
  dptr->sectors = -1;
  dptr->heads   = -1;
  dptr->tracks  = -1;
  dptr->timeout = 0;
  dptr->dev_name = NULL;              /* default-values */
  dptr->boot_name = NULL;
  dptr->wantrdonly = 0;
  dptr->header = 0;
  dptr->dexeflags = 0;
}

static void start_vnet(char *mode) {
  if (strcmp(mode, "tap") == 0) {
    config.vnet = VNET_TYPE_TAP;
    return;
  }
  if (strcmp(mode, "vde") == 0) {
    config.vnet = VNET_TYPE_VDE;
    return;
  }
  IFCLASS(CL_NET) {}
  if (strcmp(mode, "eth") == 0)
    config.vnet = VNET_TYPE_ETH;
  else {
    error("Unknown vnet mode \"%s\"\n", mode);
    config.exitearly = 1;
  } 
}

static void do_part(char *dev)
{
  if (dptr->dev_name != NULL)
    yyerror("Two names for a partition given.");
  dptr->type = PARTITION;
  dptr->dev_name = dev;
#ifdef __linux__
  dptr->part_info.number = atoi(dptr->dev_name+8);
#endif
  if (dptr->part_info.number == 0) 
    yyerror("%s must be a PARTITION, can't find number suffix!\n",
   	    dptr->dev_name);
}

static void stop_disk(int token)
{
#ifdef __linux__
  FILE   *f;
  struct mntent *mtab;
#endif
  int    mounted_rw;

  if (dexe_running && dexe_forbid_disk)
    return;
  if (dptr == &nulldisk)              /* is there any disk? */
    return;                           /* no, nothing to do */

  if (!dptr->dev_name)                /* Is there a file/device-name? */
    yyerror("disk: no device/file-name given!");
  else                                /* check the file/device for existance */
    {
      struct stat file_status;        /* date for checking that file */

      c_printf("device: %s ", dptr->dev_name);
      if (stat(dptr->dev_name,&file_status) != 0) { /* Does this file exist? */
	 if (config.install ||
	     strcmp(dptr->dev_name, DOSEMUHDIMAGE_DEFAULT"/drives/*") == 0) {
	    /* default setting: display a menu */
	    dptr->type = DIR_TYPE;
	    if (!config.install)
	       config.install = "";
	 } else
	    yyerror("Disk-device/file %s doesn't exist.",dptr->dev_name);
      }
    }

  if (dptr->type == NODISK)    /* Is it one of bootdisk, floppy, harddisk ? */
    yyerror("disk: no device/file-name given!"); /* No, error */
  else
    c_printf("type %d ", dptr->type);

  if (dptr->type == PARTITION) {
    c_printf("partition# %d ", dptr->part_info.number);
#ifdef __linux__
    mtab = NULL;
    if ((f = setmntent(MOUNTED, "r")) != NULL) {
      while ((mtab = getmntent(f)))
        if (!strcmp(dptr->dev_name, mtab->mnt_fsname)) break;
      endmntent(f);
    }
    if (mtab) {
      mounted_rw = ( hasmntopt(mtab, MNTOPT_RW) != NULL );
      if (mounted_rw && !dptr->wantrdonly) 
        yyerror("\n\nYou specified '%s' for read-write Direct Partition Access,"
                "\nit is currently mounted read-write on '%s' !!!\n",
                dptr->dev_name, mtab->mnt_dir);
      else if (mounted_rw) 
        yywarn("You specified '%s' for read-only Direct Partition Access,"
               "\n         it is currently mounted read-write on '%s'.\n",
               dptr->dev_name, mtab->mnt_dir);
      else if (!dptr->wantrdonly) 
        yywarn("You specified '%s' for read-write Direct Partition Access,"
               "\n         it is currently mounted read-only on '%s'.\n",
               dptr->dev_name, mtab->mnt_dir);
    }
#endif
  }

  if (dptr->header)
    c_printf("header_size: %ld ", (long) dptr->header);

  c_printf("h: %d  s: %d   t: %d", dptr->heads, dptr->sectors,
	   dptr->tracks);

  if (token == BOOTDISK) {
    config.bootdisk = 1;
    use_bootdisk = 1;
    c_printf(" bootdisk\n");
  }
  else if (token == L_FLOPPY) {
    c_printf(" floppy %c:\n", 'A'+c_fdisks);
    c_fdisks++;
    config.fdisks = c_fdisks;
  }
  else {
    c_printf(" drive %c:\n", 'C'+c_hdisks);
    c_hdisks++;
    config.hdisks = c_hdisks;
  }
}

	/* keyboard */

void keyb_layout(int layout)
{
  struct keytable_entry *kt = keytable_list;
  if (layout == -1) {
    /* auto: do it later */
    config.keytable = NULL;
    return;
  }
  while (kt->name) {
    if (kt->keyboard == layout) {
      if (kt->flags & KT_ALTERNATE) {
        c_printf("CONF: Alternate keyboard-layout %s\n", kt->name);
        config.altkeytable = kt;
      } else {
      c_printf("CONF: Keyboard-layout %s\n", kt->name);
      config.keytable = kt;
      }
      return;
    }
    kt++;
  }
  c_printf("CONF: ERROR -- Keyboard has incorrect number!!!\n");
}

static void keytable_start(int layout)
{
  static struct keytable_entry *saved_kt = 0;
  if (layout == -1) {
    if (keyboard_statement_already) {
      if (config.keytable != saved_kt) {
        yywarn("keytable changed to %s table, but previously was defined %s\n",
                config.keytable->name, saved_kt->name);
      }
    }
  }
  else {
    saved_kt = config.keytable;
    keyb_layout(layout);
  }
}

static void keytable_stop(void)
{
  keytable_start(-1);
}

static void dump_keytables_to_file(char *name)
{
  FILE * f;
  struct keytable_entry *kt = keytable_list;

  f = fopen(name, "w");
  if (!f) {
    error("cannot create keytable file %s\n", name);
    exit(1);
  }
  
  while (kt->name) {
    dump_keytable(f, kt);
    kt++;
  }
  fclose(f);
  exit(0);
}

static void set_irq_value(int bits, int i1)
{
  if ((i1>2) && (i1<=15)) {
    config.sillyint |= (bits << i1);
    c_printf("CONF: IRQ %d for irqpassing", i1);
    if (bits & 0x10000)  c_printf(" uses SIGIO\n");
    else c_printf("\n");
  }
  else yyerror("wrong IRQ for irqpassing command: %d", i1);
}

static void set_irq_range(int bits, int i1, int i2) {
  int i;
  if ( (i1<3) || (i1>15) || (i2<3) || (i2>15) || (i1 > i2 ) ) {
    yyerror("wrong IRQ range for irqpassing command: %d .. %d", i1, i2);
  }
  else {
    for (i=i1; i<=i2; i++) config.sillyint |= (bits << i);
    c_printf("CONF: range of IRQs for irqpassing %d .. %d", i1, i2);
    if (bits & 0x10000)  c_printf(" uses SIGIO\n");
    else c_printf("\n");
  }
}


	/* errors & warnings */

void yywarn(char* string, ...)
{
  va_list vars;
  va_start(vars, string);
  fprintf(stderr, "Warning: ");
  vfprintf(stderr, string, vars);
  fprintf(stderr, "\n");
  va_end(vars);
  warnings++;
}

void yyerror(char* string, ...)
{
  va_list vars;
  va_start(vars, string);
  if (include_stack_ptr != 0 && !last_include) {
	  int i;
	  fprintf(stderr, "In file included from %s:%d\n",
		  include_fnames[0], include_lines[0]);
	  for(i = 1; i < include_stack_ptr; i++) {
		  fprintf(stderr, "                 from %s:%d\n",
			  include_fnames[i], include_lines[i]);
	  }
	  last_include = 1;
  }
  fprintf(stderr, "Error in %s: (line %.3d) ", 
	  include_fnames[include_stack_ptr], line_count);
  vfprintf(stderr, string, vars);
  fprintf(stderr, "\n");
  va_end(vars);
  errors++;
}


/*
 * open_file - opens the configuration-file named *filename and returns
 *             a file-pointer. The error/warning-counters are reset to zero.
 */

static FILE *open_file(char *filename)
{
  errors   = 0;                  /* Reset error counter */
  warnings = 0;                  /* Reset counter for warnings */

  if (!filename) return 0;
  return fopen(filename, "r"); /* Open config-file */
}

/*
 * close_file - Close the configuration file and issue a message about
 *              errors/warnings that occured. If there were errors, the
 *              flag early-exit is that, so dosemu won't really.
 */

static void close_file(FILE * file)
{
  if (file) fclose(file);                  /* Close the config-file */

  if(errors)
    fprintf(stderr, "%d error(s) detected while parsing the configuration-file\n",
	    errors);
  if(warnings)
    fprintf(stderr, "%d warning(s) detected while parsing the configuration-file\n",
	    warnings);

  if (errors != 0)               /* Exit dosemu on errors */
    {
      config.exitearly = TRUE;
    }
}

/* write_to_syslog */
static void write_to_syslog(char *message)
{
  openlog("dosemu", LOG_PID, LOG_USER | LOG_NOTICE);
  syslog(LOG_PID | LOG_USER | LOG_NOTICE, "%s", message);
  closelog();
}

static void move_dosemu_lib_dir(char *path)
{
  if (dosemu_lib_dir_path != path) {
    if (dosemu_lib_dir_path != dosemulib_default)
      free(dosemu_lib_dir_path);
    dosemu_lib_dir_path = strdup(path);
  }
  setenv("DOSEMU_LIB_DIR", dosemu_lib_dir_path, 1);
  if (keymap_load_base_path != keymaploadbase_default)
    free(keymap_load_base_path);
  keymap_load_base_path = assemble_path(path, "", 0);
}

static FILE *open_dosemu_users(void)
{
  FILE *fp;
  fp = open_file(DOSEMU_USERS_FILE);
  if (fp) return fp;
  return 0;
}

static void setup_home_directories(void)
{
  setenv("DOSEMU_HDIMAGE_DIR", dosemu_hdimage_dir_path, 1);
  LOCALDIR = get_dosemu_local_home();
  RUNDIR = mkdir_under(LOCALDIR, "run", 0);
  DOSEMU_MIDI_PATH = assemble_path(RUNDIR, DOSEMU_MIDI, 0);
  DOSEMU_MIDI_IN_PATH = assemble_path(RUNDIR, DOSEMU_MIDI_IN, 0);
}

static void lax_user_checking(void)
{
  char *p;
  define_config_variable("c_all");
  p = getenv("USER");
  if (!p) p = "guest";
  setenv("DOSEMU_USER", p, 1);
  setenv("DOSEMU_REAL_USER", p, 1);
  setup_home_directories();
}

/* Parse TimeMode, Paul Crawford and Andrew Brooks 2004-08-01 */
/* Accepts "bios", "pit", "linux", default is "bios". Use with TIMEMODE token */
int parse_timemode(const char *timemodestr)
{
   if (timemodestr == NULL || timemodestr[0] == '\0')
     return(TM_BIOS); /* default */
   if (strcmp(timemodestr, "linux")==0)
     return(TM_LINUX);
   if (strcmp(timemodestr, "pit")==0)
     return(TM_PIT);
   if (strcmp(timemodestr, "bios")==0)
     return(TM_BIOS);
   yyerror("Unrecognised time mode (not bios, pit or linux)");
   return(TM_BIOS);
}

/* Parse Users for DOSEMU, by Alan Hourihane, alanh@fairlite.demon.co.uk */
/* Jan-17-1996: Erik Mouw (J.A.K.Mouw@et.tudelft.nl)
 *  - added logging facilities
 * In 1998:     Hans
 *  - havy changes and re-arangments
 */
void
parse_dosemu_users(void)
{
#define ALL_USERS "all"
#define PBUFLEN 256

  FILE *volatile fp;
  struct passwd *pwd;
  char buf[PBUFLEN];
  int userok = 0;
  char *ustr;
  int uid;
  int have_vars=0;

  /* We come here _very_ early (at top of main()) to avoid security conflicts.
   * priv_init() has already been called, but nothing more.
   *
   * We will exit, if /etc/dosemu.users says that the user has no right
   * to run a suid root dosemu (and we are on), but will continue, if the user
   * is running a non-suid copy _and_ is mentioned in dosemu users.
   * The dosemu.users entry for such a user is:
   *
   *      joeodd  ... nosuidroot
   *
   * The functions we call rely on the following setting:
   */
  after_secure_check = 0;
  priv_lvl = 0;

  /* We first have to find out where the dosemu.users file is placed
   * by the system administrator.
   * We first look for /etc/dosemu.users, then for /etc/dosemu/dosemu.users
   * Once we know that, most other pathes are runtime configurable:
   *
   *  - dosemu.users tells were to find the dosemu-lib-dir
   *    (DOSEMULIB_DEFAULT per default)
   *  - global.conf includes $DOSEMU_CONF_DIR/dosemu.conf
   *    (which could be changed by the owner of global.conf).
   */

  if (DOSEMU_USERS_FILE == NULL) {
    setenv("DOSEMU_CONF_DIR", "", 1);
  } else if (!exists_file(DOSEMU_USERS_FILE)) {
    DOSEMU_USERS_FILE = ALTERNATE_ETC "/" DOSEMU_USERS;
    DOSEMU_LOGLEVEL_FILE = ALTERNATE_ETC "/" DOSEMU_LOGLEVEL;
    setenv("DOSEMU_CONF_DIR", ALTERNATE_ETC, 1);
  }
  else setenv("DOSEMU_CONF_DIR", "/etc", 1);
	
  /* we check for some vital global settings
   * which we need before proceeding
   */
  setenv("DOSEMU_LIB_DIR", dosemulib_default, 1);
  move_dosemu_lib_dir(dosemu_lib_dir_path);

  fp = open_dosemu_users();
  if (fp) while (fgets(buf, PBUFLEN, fp) != NULL) {
    int l = strlen(buf);
    if (l && (buf[l-1] == '\n')) buf[l-1] = 0;
    ustr = strtok(buf, " \t\n=,;:");
    if (ustr && (ustr[0] != '#')) {
      if (!strcmp(ustr, "default_lib_dir")) {
        ustr=strtok(0, " \t\n=,;:");
        if (ustr) {
          if (!exists_dir(ustr)) {
            char *tx = "default_lib_dir %s does not exist\n";
            fprintf(stderr, tx, ustr);
            fprintf(stdout, tx, ustr);
            exit(1);
          }
          move_dosemu_lib_dir(ustr);
        }
      }
      if (!strcmp(ustr, "default_hdimage_dir")) {
        ustr=strtok(0, " \t\n=,;:");
        if (ustr) {
          if (!exists_dir(ustr)) {
            char *tx = "default_hdimage_dir %s does not exist\n";
            fprintf(stderr, tx, ustr);
            fprintf(stdout, tx, ustr);
            exit(1);
          }
          if (dosemu_hdimage_dir_path != dosemuhdimage_default)
            free(dosemu_hdimage_dir_path);
          dosemu_hdimage_dir_path = strdup(ustr);
	  dexe_load_path = dosemu_hdimage_dir_path;
        }
      }
      else if (!strcmp(ustr, "log_level")) {
        int ll = 0;
        ustr=strtok(0, " \t\n=,;:");
        if (ustr) {
          ll = atoi(ustr);
          if (ll < 0) ll = 0;
          if (ll > 2) ll = 2;
        }
      }
      else if (!strcmp(ustr, "config_script")) {
        ustr=strtok(0, " \t\n=,;:");
        if (ustr && strcmp(ustr, DEFAULT_CONFIG_SCRIPT)) {
          config_script_path = strdup(ustr);
          if (!exists_file(config_script_path)) {
            char *tx = "config_script %s does not exist\n";
            fprintf(stderr, tx, ustr);
            fprintf(stdout, tx, ustr);
            exit(1);
          }
	  config_script_name = strdup(ustr);
	}
      }
    }
  }
  if (fp) fclose(fp);

  if (!can_do_root_stuff || under_root_login) {
     /* simply ignore -- we're not suid-root */
     lax_user_checking();
     after_secure_check = 1;
     return;
  }

  /* We want to test if the _user_ is allowed to do certain privileged    */
  /* things, o check if the username connected to the get_orig_uid() is   */
  /* in the DOSEMU_USERS_FILE file (usually /etc/dosemu.users).           */
   
  uid = get_orig_uid();

  errno = 0; /* man says this is necessary?! */
  pwd = getpwuid(uid);

  /* Sanity Check, Shouldn't be anyone logged in without a userid */
  if (!pwd) 
     {
       error("Illegal User: uid=%i, error=%s\n", uid, strerror(errno));
       sprintf(buf, "Illegal DOSEMU user: uid=%i", uid);
       write_to_syslog(buf);
       exit(1);
     }

  /* preset DOSEMU_*USER env, such that a user can't fake it */
  setenv("DOSEMU_USER", "unknown", 1);
  setenv("DOSEMU_REAL_USER", pwd->pw_name, 1);

  {
       int can_have_privsetup = 0;
       fp = open_dosemu_users();
       if (fp) {
	   for(userok=0; fgets(buf, PBUFLEN, fp) != NULL && !userok; ) {
	     int l = strlen(buf);
	     if (l && (buf[l-1] == '\n')) buf[l-1] = 0;
	     ustr = strtok(buf, " \t\n,;:");
	     if (ustr && (ustr[0] != '#')) {
	       if (strcmp(ustr, pwd->pw_name)== 0) 
		 userok = 1;
	       else if (strcmp(ustr, ALL_USERS)== 0)
		 userok = 1;
	       if (userok) {
		 setenv("DOSEMU_USER", ustr, 1);
		 while ((ustr=strtok(0, " \t,;:")) !=0) {
		   if (ustr[0] == '#') break;
		   define_config_variable(ustr);
		   have_vars = 1;
                   if (!strcmp(ustr,"private_setup")) {
                     can_have_privsetup = 1;
                   }
		 }
	         if (!have_vars && !using_sudo)
		   define_config_variable("restricted");
	       }
	     }
	   }
           fclose(fp);
       }
       

       if (can_have_privsetup
              && (   get_config_variable("unrestricted")
                  || under_root_login || !can_do_root_stuff)) {
         /* this user is allowed to have a privat ~/.dosemu/lib
          * (which replaces DOSEMULIB_DEFAULT if existing).
          * Hence this user can have its own global.conf e.t.c.
          * However, this is only possible with non-suid-root
          * binary or when running under root loggin or when 'unrestricted'
          * also is set.       -- Hans
          */
         char *lpath = get_path_in_HOME(LOCALDIR_BASE_NAME "/lib");
         if (exists_dir(lpath)) move_dosemu_lib_dir(lpath);
         free(lpath);
       }
  }

  define_config_variable("c_all");
  if(userok==0 && !using_sudo) {
    define_config_variable("restricted");
  }
  if (get_config_variable("nosuidroot") || (get_config_variable("restricted") && !on_console())) {
    fprintf(stderr, "Dropping root privileges: guest or a restricted user not on console.\n");
    priv_drop();
    lax_user_checking();
    after_secure_check = 1;
    return;
  }

  /* now we setup up our local DOSEMU home directory, where we
   * have (among other things) all temporary stuff in
   * (since 0.97.10.2)
   */
  setup_home_directories();
  after_secure_check = 1;
}


char *commandline_statements=0;

static int has_dexe_magic(char *name)
{
  int fd, magic, ret;
  fd = open(name, O_RDONLY);
  if (fd <0) return 0;
  ret = (read(fd, &magic, 4) == 4) && (magic == DEXE_MAGIC);
  close(fd);
  return ret;
}

static int stat_dexe(char *name)
{
  struct stat s;
  if (stat(name, &s)) return 0;
  if ( ! S_ISREG(s.st_mode)) return 0;
  if ((s.st_mode & S_IXUSR) && (s.st_uid == get_orig_uid()))
    return has_dexe_magic(name);
  if ((s.st_mode & S_IXGRP) && (is_in_groups(s.st_gid)))
    return  has_dexe_magic(name); 
  if (s.st_mode & S_IXOTH) return has_dexe_magic(name);
  return 0;
}

static char *resolve_exec_path(char *dexename, char *ext)
{
  enum { maxn=0x255 };
  static char n[maxn+1];
  static char name[maxn+1];
  char *p, *path=getenv("PATH");

  strncpy(name,dexename,maxn);
  name[maxn] = 0;
  n[maxn] = 0;
  p = rindex(name, '.');
  if ( ext && ((p && strcmp(p, ext)) || !p) )
    strncat(name,ext,maxn);


  /* first try the pure file name */
  if (!path || (name[0] == '/') || (!strncmp(name, "./", 2))) {
    if (stat_dexe(name)) return name;
    return 0;
  }

  /* next try the standard path for DEXE files */
  snprintf(n, maxn, "%s/%s", dexe_load_path, name);
  if (stat_dexe(n)) return n;

  /* now search in the users normal PATH */
  path = strdup(path);
  p= strtok(path,":");
  while (p) {
    snprintf(n, maxn, "%s/%s", p, name);
    if (stat_dexe(n)) {
      free(path);
      return n;
    }
    p=strtok(0,":");
  }
  free(path);
  return 0;
}

void prepare_dexe_load(char *name)
{
  char *n, *cbuf;
  int fd, csize;
  struct image_header ihdr;

  n = resolve_exec_path(name, ".dexe");
  if (!n) {
    n = resolve_exec_path(name, 0);
    if (!n) {
      error("DEXE file not found or not executable\n");
      exit(1);
    }
  }

  /* now we extract the configuration file and the access flags */
  fd = open(n, O_RDONLY);
  if (read(fd, &ihdr, sizeof(struct image_header)) != sizeof(struct image_header)) {
    error("broken DEXE format, can't read image header\n");
    close(fd);
    exit(1);
  }

  lseek(fd, HEADER_SIZE + 0x200, SEEK_SET); /* just behind the MBR */
  if ((read(fd, &csize, 4) != 4) || (csize > 0x2000)) {
    error("broken DEXE format, configuration not found\n");
    close(fd);
    exit(1);
  }
  
  /* we use the -I option to feed in the configuration,
   * and we put ours in front of eventually existing options
   */
  if (commandline_statements) {
    cbuf = malloc(csize+1+strlen(commandline_statements)+1);
    read(fd, cbuf, csize);
    cbuf[csize] = '\n';
    strcpy(cbuf+csize+1, commandline_statements);
  }
  else {
    cbuf = malloc(csize+1);
    read(fd, cbuf, csize);
    cbuf[csize] = 0;
  }
  commandline_statements = cbuf;
  close(fd);

  start_disk();
  dptr->type = IMAGE;
  dptr->header = HEADER_SIZE;
  dptr->dev_name = n;
  dptr->dexeflags = ihdr.dexeflags | DISK_IS_DEXE;
  stop_disk(DISK);
  dexe_running = 1;
}


static void do_parse(FILE* fp, char *confname, char *errtx)
{
        yyin = fp;
        line_count = 1;
	include_stack_ptr = 0;
        c_printf("CONF: Parsing %s file.\n", confname);
	file_being_parsed = strdup(confname);
	include_fnames[include_stack_ptr] = file_being_parsed;
	yyrestart(fp);
        if (yyparse()) yyerror(errtx, confname);
        close_file(fp);
	include_stack_ptr = 0;
	include_fnames[include_stack_ptr] = 0;
	free(file_being_parsed);
}

int parse_config(char *confname, char *dosrcname)
{
  FILE *fd;
  int is_user_config;
#if YYDEBUG != 0
  yydebug  = 1;
#endif

  define_config_variable(PARSER_VERSION_STRING);

  /* Let's try confname if not null, and fail if not found */
  /* Else try the user's own .dosrc (old) or .dosemurc (new) */
  /* If that doesn't exist we will default to CONFIG_FILE */

  { 
    if (!dosrcname) {
      char *name = get_path_in_HOME(DOSEMU_RC);
      setenv("DOSEMU_RC", name, 1);
      free(name);
    }
    else {
      setenv("DOSEMU_RC",dosrcname,1);
    }

    /* privileged options allowed? */
    is_user_config = (confname && config_script_path && strcmp(confname, config_script_path));
    priv_lvl = !under_root_login && can_do_root_stuff && is_user_config;

    /* DEXE together with option F ? */
    if (priv_lvl && dexe_running) {
      /* for security reasons we cannot allow this */
      fprintf(stderr, "user cannot load DEXE file together with option -F\n");
      exit(1);
    }

    if (is_user_config) define_config_variable("c_user");
    else define_config_variable("c_system");
    if (dexe_running) define_config_variable("c_dexerun");

    yy_vbuffer = dosemu_conf;
    do_parse(NULL, "built-in dosemu.conf", "error in built-in dosemu.conf");
    yy_vbuffer = global_conf;
    do_parse(NULL, "built-in global.conf", "error in built-in global.conf");
    if (confname) {
      yy_vbuffer = NULL;
      fd = open_file(confname);
      if (!fd) {
        if (!dexe_running) {
          fprintf(stderr, "Cannot open base config file %s, Aborting DOSEMU.\n",confname);
          exit(1);
        }
      }
      do_parse(fd, confname, "error in configuration file %s");
    }

    if (priv_lvl) undefine_config_variable("c_user");
    else undefine_config_variable("c_system");

    if (!get_config_variable(CONFNAME_V3USED)) {
	/* we obviously have an old configuration file
         * ( or a too simple one )
	 * giving up
	 */
	yyerror("\nYour %s script or configuration file is obviously\n"
		"an old style or a too simple one\n"
		"Please read README.txt on how to upgrade\n", confname);
	exit(1);
    }

    /* privileged options allowed for user's config? */
    priv_lvl = !under_root_login && can_do_root_stuff;
    if (priv_lvl) define_config_variable("c_user");

    /* Now we parse any commandline statements from option '-I'
     * We do this under priv_lvl set above, so we have the same secure level
     * as with .dosrc
     */

    if (commandline_statements) {
      #define XX_NAME "commandline"

      open_file(0);
      define_config_variable("c_comline");
      c_printf("Parsing " XX_NAME  " statements.\n");
      yyin=0;				 /* say: we have no input file */
      yy_vbuffer=commandline_statements; /* this is the input to scan */
      do_parse(0, XX_NAME, "error in user's %s statement");
      undefine_config_variable("c_comline");
    }
  }

  /* check for global settings, that should know the whole settings
   * This we only can do, after having parsed all statements
   */

  if (dexe_running) {
    /* force a BootC,
     * regardless what ever was set in the config files
     */
    config.hdiskboot = 1;
  }
  else {
    if (get_config_variable("c_dexeonly")) {
       c_printf("CONF: only execution of DEXE files allowed\n");
       fprintf(stderr, "only execution of DEXE files allowed\n");
       exit(99);
    }
  }

#ifdef TESTING
  error("TESTING: parser is terminating program\n");
  exit(0);
#endif
  return 1;
}

#define MAX_CONFIGVARIABLES 128
char *config_variables[MAX_CONFIGVARIABLES+1] = {0};
static int config_variables_count = 0;
static int config_variables_last = 0;
static int allowed_classes = -1;
static int saved_allowed_classes = -1;



static int is_in_allowed_classes(int mask)
{
  if (!(allowed_classes & mask)) {
    yyerror("insufficient class privilege to use this configuration option\n");
    exit(99);
  }
  return 1;
}

struct config_classes {
	char *class;
	int mask;
} config_classes[] = {
	{"c_all", CL_ALL},
	{"c_normal", CL_ALL & (~(CL_VAR | CL_VPORT | CL_IRQ | CL_HARDRAM | CL_PCI | CL_NET))},
	{"c_var", CL_VAR},
	{"c_system", CL_ALL},
	{"c_vport", CL_VPORT},
	{"c_port", CL_PORT},
	{"c_irq", CL_IRQ},
	{"c_pci", CL_PCI},
	{"c_hardram", CL_HARDRAM},
	{"c_net", CL_NET},
	{0,0}
};

static int get_class_mask(char *name)
{
  struct config_classes *p = &config_classes[0];
  while (p->class) {
    if (!strcmp(p->class,name)) return p->mask;
    p++;
  }
  return 0;
}

static void update_class_mask(void)
{
  int i, m;
  allowed_classes = 0;
  for (i=0; i< config_variables_count; i++) {
    if ((m=get_class_mask(config_variables[i])) != 0) {
      allowed_classes |= m;
    }
  }
}

static void enter_user_scope(int incstackptr)
{
  if (user_scope_level) return;
  saved_priv_lvl = priv_lvl;
  priv_lvl = 1;
  saved_allowed_classes = allowed_classes;
  allowed_classes = 0;
  user_scope_level = incstackptr;
  c_printf("CONF: entered user scope, includelevel %d\n", incstackptr-1);
}

static void leave_user_scope(int incstackptr)
{
  if (user_scope_level != incstackptr) return;
  priv_lvl = saved_priv_lvl;
  allowed_classes = saved_allowed_classes;
  user_scope_level = 0;
  c_printf("CONF: left user scope, includelevel %d\n", incstackptr-1);
}

char *get_config_variable(char *name)
{
  int i;
  for (i=0; i< config_variables_count; i++) {
    if (!strcmp(name, config_variables[i])) {
      config_variables_last = i;
      return config_variables[i];
    }
  }
  return 0;
}

int define_config_variable(char *name)
{
  if (priv_lvl) {
    if (strcmp(name, CONFNAME_V3USED) && strncmp(name, "u_", 2)) {
      c_printf("CONF: not enough privilege to define config variable %s\n", name);
      return 0;
    }
  }
  if (!get_config_variable(name)) {
    if (config_variables_count < MAX_CONFIGVARIABLES) {
      config_variables[config_variables_count++] = strdup(name);
      if (!priv_lvl) update_class_mask();
    }
    else {
      if (after_secure_check)
        c_printf("CONF: overflow on config variable list\n");
      return 0;
    }
  }
  if (after_secure_check)
    c_printf("CONF: config variable %s set\n", name);
  return 1;
}

static int undefine_config_variable(char *name)
{
  if (priv_lvl) {
    if (strncmp(name, "u_", 2)) {
      c_printf("CONF: not enough privilege to undefine config variable %s\n", name);
      return 0;
    }
  }
  if (get_config_variable(name)) {
    int i;
    if (!strcmp(name, CONFNAME_V3USED)) parser_version_3_style_used = 0;
    free(config_variables[config_variables_last]);
    for (i=config_variables_last; i<(config_variables_count-1); i++) {
      config_variables[i] = config_variables[i+1];
    }
    config_variables_count--;
    if (!priv_lvl) update_class_mask();
    c_printf("CONF: config variable %s unset\n", name);
    return 1;
  }
  return 0;
}

char *checked_getenv(const char *name)
{
  if (user_scope_level) {
     char *s, *name_ = malloc(strlen(name)+sizeof(USERVAR_PREF));
     strcpy(name_, USERVAR_PREF);
     strcat(name_, name);
     s = getenv(name_);
     free(name_);
     if (s) return s;
  }
  return getenv(name);
}

static void check_user_var(char *name)
{
	char *name_;
	char *s;

	if (user_scope_level) return;
	name_ = malloc(strlen(name)+sizeof(USERVAR_PREF));
	strcpy(name_, USERVAR_PREF);
	strcat(name_, name);
	s = getenv(name_);
	if (s) {
		if (getenv(name))
			c_printf("CONF: variable %s replaced by user\n", name);
		setenv(name, s, 1);
		unsetenv(name_);
	}
	free(name_);
}


static char *run_shell(char *command)
{
	int pipefds[2];
	pid_t pid;
	char excode[16] = "1";

	setenv("DOSEMU_SHELL_RETURN", excode, 1);
	if (pipe(pipefds)) return strdup("");
	pid = fork();
	if (pid == -1) return strdup("");
	if (!pid) {
		/* child */
		int ret;
		close(pipefds[0]);	/* we won't read from the pipe */
		dup2(pipefds[1], 1);	/* make the pipe child's stdout */
		priv_drop();	/* drop any priviledges */
		ret = system(command);
			/* tell the parent: "we have finished",
			 * this way we need not to play games with select()
			 */
		if (ret == -1) ret = errno;
		else ret >>=8;
		write(pipefds[1],"\0\0\0",4);
		close(pipefds[1]);
		_exit(ret);
	}
	else {
		/* parent */
		char *buf = 0;
		int recsize = 128;
		int bufsize = 0;
		int ptr =0;
		int ret;
		int status;

		close(pipefds[1]);	/* we won't write to the pipe */
		do {
			bufsize = ptr + recsize;
			if (!buf) buf = malloc(bufsize);
			else buf = realloc(buf, bufsize);
			ret = read(pipefds[0], buf+ptr, recsize -1);
			if (ret > 0) {
				ptr += ret;
			}
		} while (ret >0 && (ret < 4 || memcmp(buf+ptr-4,"\0\0\0",4)));
		close(pipefds[0]);
		waitpid(pid, &status, 0);
		buf[ptr] = 0;
		if (!buf[0]) {
			free(buf);
			buf = strdup("");
		}
		sprintf(excode, "%d", WEXITSTATUS(status));
		setenv("DOSEMU_SHELL_RETURN", excode, 1);
		return buf;
	}
}


struct for_each_entry {
	char *list;
	char *ptr;
	int skip_restart;
};

#define FOR_EACH_DEPTH	16
static struct for_each_entry *for_each_list = 0;

static int for_each_handling(int loopid, char *varname, char *delim, char *list)
{
	struct for_each_entry *fe;
	char * new;
	char saved;
	if (!for_each_list) {
		int size = FOR_EACH_DEPTH * sizeof(struct for_each_entry);
		for_each_list = malloc(size);
		memset(for_each_list, 0, size);
	}
	if (loopid > FOR_EACH_DEPTH) {
		yyerror("too deeply nested foreach\n");
		return 0;
	}
	fe = for_each_list + loopid;
	if (!fe->list) {
		/* starting the loop */
		fe->ptr = fe->list = strdup(list);
		fe->skip_restart = 0;
		if (loopid) {
			/* in inner loops we need to skip the restart */
			fe->skip_restart = 1;
		}
	}
	else {
		if (fe->skip_restart) {
			fe->skip_restart = 0;
			return 1;
		}
	}
	while (fe->ptr[0] && strchr(delim,fe->ptr[0])) fe->ptr++;
	/* subsequent call */
	if (!fe->ptr[0]) {
		/* loop end */
		free(fe->list);
		fe->list = 0;
		return (0);
	}
	new = strpbrk(fe->ptr, delim);
	if (!new) new = strchr(fe->ptr,0);
	saved = *new;
	*new = 0;
	setenv(varname,fe->ptr,1);
	if (saved) new++;
	fe->ptr = new;
	return (1);
}

#ifdef TESTING_MAIN

static void die(char *reason)
{
  error("par dead: %s\n", reason);
  exit(0);
}

int
main(int argc, char **argv)
{
  if (argc != 2)
    die("no filename!");

  if (!parse_config(argv[1], argv[2] /* will be NULL if not given */))
    die("parse failed!\n");
}

#endif<|MERGE_RESOLUTION|>--- conflicted
+++ resolved
@@ -483,10 +483,6 @@
 #endif
 			}
 			c_printf("CONF: %s CPUEMU set to %d for %d86\n",
-<<<<<<< HEAD
-				config.cpuemu < 0 ? "KVM" :
-=======
->>>>>>> 7fa3fec9
 				CONFIG_CPUSIM ? "simulated" : "JIT",
 				config.cpuemu, (int)vm86s.cpu_type);
 #endif
@@ -1711,10 +1707,6 @@
 		| FULL		{ $$ = 4; }
 		| VM86SIM	{ $$ = 5; }
 		| FULLSIM	{ $$ = 6; }
-<<<<<<< HEAD
-		| KVM		{ $$ = -1; }
-=======
->>>>>>> 7fa3fec9
 		| STRING        { yyerror("got '%s', expected 'off', 'vm86' or 'full'", $1);
 				  free($1); }
 		| error         { yyerror("expected 'off', 'vm86' or 'full'"); }
