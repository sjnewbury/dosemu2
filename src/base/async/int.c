--- conflicted
+++ resolved
@@ -1138,26 +1138,17 @@
 static int int28(void);
 static int int2f(void);
 
-<<<<<<< HEAD
-static unsigned short int21seg, int21off;
 static unsigned short int28seg, int28off;
 static unsigned short int2fseg, int2foff;
-=======
 static far_t s_int21;
->>>>>>> 41cb0247
 
 static void int2x_post_boot(void)
 {
   if (int2x_hooked)
     return;
-<<<<<<< HEAD
-
-  int21seg = ISEG(0x21);
-  int21off = IOFF(0x21);
-=======
+
   s_int21.segment = ISEG(0x21);
   s_int21.offset  = IOFF(0x21);
->>>>>>> 41cb0247
   SETIVEC(0x21, BIOSSEG, INT_OFF(0x21));
   interrupt_function[0x21][NO_REVECT] = int21;
 
