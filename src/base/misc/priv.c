#include "config.h"
#include <string.h>
#include <stdlib.h>
#include <unistd.h>
#include <fcntl.h>
#include <grp.h>
#include <sys/io.h>
#include "emu.h"
#include "priv.h"
#include "dosemu_config.h"
#include "mapping.h"
#include "utilities.h"
#ifdef X86_EMULATOR
#include "cpu-emu.h"
#endif

#if 0
#define PRIV_TESTING
#endif

/* Some handy information to have around */
static uid_t uid,euid;
static gid_t gid,egid;
static uid_t cur_uid, cur_euid;
static gid_t cur_gid, cur_egid;

static int skip_priv_setting = 0;

int can_do_root_stuff;
int under_root_login;
int using_sudo;
int current_iopl;

#ifdef __linux__

#define PRIVS_ARE_ON (euid == cur_euid)
#define PRIVS_ARE_OFF (uid == cur_euid)
#define PRIVS_WERE_ON(privs) (pop_priv(privs))


static __inline__  void push_priv(saved_priv_status *privs)
{
  if (!privs || *privs != PRIV_MAGIC) {
    error("Aiiiee... not in-sync saved priv status on push_priv\n");
    leavedos(99);
  }
  *privs = PRIVS_ARE_ON;
#ifdef PRIV_TESTING
  c_printf("PRIV: pushing %d privs_ptr=%p\n", *privs, privs);
#endif
}

static __inline__  int pop_priv(saved_priv_status *privs)
{
  int ret;
  if (!privs || *privs == PRIV_MAGIC) {
    error("Aiiiee... not in-sync saved priv status on pop_priv\n");
    leavedos(99);
  }
#ifdef PRIV_TESTING
  c_printf("PRIV: poping %d privs_ptr=%p\n", *privs, privs);
#endif
  ret = (int)*privs;
  *privs = PRIV_MAGIC;
  return ret;
}

static __inline__ int _priv_on(void) {
  if (PRIVS_ARE_OFF) {  /* make sure the privs need to be changed */
#ifdef PRIV_TESTING
      c_printf("PRIV: on-in %d\n", cur_euid);
#endif
      if (setreuid(uid,euid)) {
         error("Cannot turn privs on!\n");
         return 0;
      }
      cur_uid = uid;
      cur_euid = euid;
      if (setregid(gid,egid)) {
	  error("Cannot turn privs on!\n");
	  return 0;
      }
      cur_gid = gid;
      cur_egid = egid;
  }
#ifdef PRIV_TESTING
  c_printf("PRIV: on-ex %d\n", cur_euid);
#endif
  return 1;
}

static __inline__ int _priv_off(void) {
  if (PRIVS_ARE_ON) {  /* make sure the privs need to be changed */
#ifdef PRIV_TESTING
      c_printf("PRIV: off-in %d\n", cur_euid);
#endif
      if (setreuid(euid,uid)) {
	error("Cannot turn privs off!\n");
	return 0;
      }
      cur_uid = euid;
      cur_euid = uid;
      if (setregid(egid,gid)) {
	error("Cannot turn privs off!\n");
	return 0;
      }
      cur_gid = egid;
      cur_egid = gid;
  }
#ifdef PRIV_TESTING
  c_printf("PRIV: off-ex %d\n", cur_euid);
#endif
  return 1;
}

int real_enter_priv_on(saved_priv_status *privs)
{
  if (skip_priv_setting) return 1;
  push_priv(privs);
  return _priv_on();
}

int real_enter_priv_off(saved_priv_status *privs)
{
  if (skip_priv_setting) return 1;
  push_priv(privs);
  return _priv_off();
}

int real_leave_priv_setting(saved_priv_status *privs)
{
  if (skip_priv_setting) return 1;
  if (PRIVS_WERE_ON(privs)) return _priv_on();
  return _priv_off();
}

int priv_iopl(int pl)
{
  int ret;
  if (PRIVS_ARE_OFF) {
    _priv_on();
    ret = iopl(pl);
    _priv_off();
  }
  else ret = iopl(pl);
#ifdef X86_EMULATOR
<<<<<<< HEAD
  if (config.cpuemu > 0) e_priv_iopl(pl);
=======
  if (config.cpu_vm == CPUVM_EMU) e_priv_iopl(pl);
>>>>>>> 7fa3fec9
#endif
  if (ret == 0)
    current_iopl = pl;
  return ret;
}

uid_t get_cur_uid(void)
{
  return cur_uid;
}

uid_t get_cur_euid(void)
{
  return cur_euid;
}

gid_t get_cur_egid(void)
{
  return cur_egid;
}

uid_t get_orig_uid(void)
{
  return uid;
}

uid_t get_orig_euid(void)
{
  return euid;
}

gid_t get_orig_gid(void)
{
  return gid;
}

int priv_drop(void)
{
  if (setreuid(uid,uid) || setregid(gid,gid))
    {
      error("Cannot drop root uid or gid!\n");
      return 0;
    }
  cur_euid = euid = uid;
  cur_egid = egid = gid;
  skip_priv_setting = 1;
  if (uid) can_do_root_stuff = 0;
  return 1;
}
#endif /* __linux__ */

#define MAXGROUPS  20
static gid_t *groups;
static int num_groups = 0;


int is_in_groups(gid_t gid)
{
  int i;
  for (i=0; i<num_groups; i++) {
    if (gid == groups[i]) return 1;
  }
  return 0;
}


void priv_init(void)
{
  uid  = cur_uid  = getuid();
  if (!uid) under_root_login =1;
  euid = cur_euid = geteuid();
  if (!euid) can_do_root_stuff = 1;
  if (!uid) skip_priv_setting = 1;
  gid  = cur_gid  = getgid();
  egid = cur_egid = getegid();

  /* must store the /proc/self/exe symlink contents before dropping
     privs! */
  dosemu_proc_self_exe = readlink_malloc("/proc/self/exe");
  /* For Fedora we must also save a file descriptor to /proc/self/maps */
  dosemu_proc_self_maps_fd = open("/proc/self/maps", O_RDONLY);
  if (under_root_login)
  {
    /* check for sudo and set to original user */
    char *s = getenv("SUDO_GID");
    if (s) {
      gid = cur_gid = atoi(s);
      if (gid) {
        setregid(gid, egid);
      }
    }
    s = getenv("SUDO_UID");
    if (s) {
      uid = cur_uid = atoi(s);
      if (uid) {
	pid_t ppid;
	char *path;
	FILE *fp;
	size_t n;
	char *line;

        skip_priv_setting = under_root_login = 0;
	using_sudo = 1;
	s = getenv("SUDO_USER");
	if (s) {
	  initgroups(s, gid);
	  setenv("USER", s, 1);
	}
        setreuid(uid, euid);

	/* retrieve $HOME from sudo's (the parent process') environment */
	ppid = getppid();
	if (asprintf(&path, "/proc/%d/environ", ppid) != -1) {
	  if ((fp = fopen(path, "r"))) {
	    line = NULL;
	    while(getdelim(&line, &n, '\0', fp) != -1) {
	      if(n>5 && memcmp(line, "HOME=", 5) == 0) {
		setenv("HOME", line+5, 1);
	      }
	    }
	    free(line);
	    fclose(fp);
	  }
	  free(path);
	}
      }
    }
  }

  if (!can_do_root_stuff)
    {
      skip_priv_setting = 1;
    }

  num_groups = getgroups(0,0);
  groups = malloc(num_groups * sizeof(gid_t));
  getgroups(num_groups,groups);

  if (!skip_priv_setting) _priv_off();
}
<|MERGE_RESOLUTION|>--- conflicted
+++ resolved
@@ -144,11 +144,7 @@
   }
   else ret = iopl(pl);
 #ifdef X86_EMULATOR
-<<<<<<< HEAD
-  if (config.cpuemu > 0) e_priv_iopl(pl);
-=======
   if (config.cpu_vm == CPUVM_EMU) e_priv_iopl(pl);
->>>>>>> 7fa3fec9
 #endif
   if (ret == 0)
     current_iopl = pl;
