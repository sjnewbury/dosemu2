#include "config.h"
#include "mhpdbg.h"
#include "debug.h"

/* Define if we want graphics in X (of course we want :-) (root@zaphod) */
/* WARNING: This may not work in BSD, because it was written for Linux! */

#include <stdio.h>
#include <stdlib.h>
#include <sys/types.h>
#include <signal.h>
#include <unistd.h>
#include <pthread.h>
#include <linux/version.h>

#include "emu.h"
#include "utilities.h"
#include "int.h"

#include "video.h"
#include "vgaemu.h" /* root@zaphod */

#include "dpmi.h"
#include "cpu-emu.h"
#include "dosemu_config.h"
#include "sig.h"

/* Function prototypes */
void print_exception_info(struct sigcontext *scp);


/*
 * All of the functions in this module need to be declared with
 *   __attribute__((no_instrument_function))
 * so that they can safely handle signals that occur in DPMI context when
 * DOSEMU is built with the "-pg" gcc flag (which enables instrumentation for
 * gprof profiling).
 *
 * The reason for this is that mcount(), implicitly called from functions
 * instrumented with "-pg", requires access to thread-local state, and on x86,
 * TLS is implemented using the GS to refer to a segment in which the
 * thread-local variables are stored.
 *
 * However, in DPMI context, GS does not refer to this segment, and the kernel
 * does not (cannot?) restore it to do so when it invokes a signal handler, so
 * we must prevent mcount() from being called at all in this context.
 */


/*
 * DANG_BEGIN_FUNCTION dosemu_fault(int, struct sigcontext);
 *
 * All CPU exceptions (except 13=general_protection from V86 mode,
 * which is directly scanned by the kernel) are handled here.
 *
 * DANG_END_FUNCTION
 */
<<<<<<< HEAD
static int dosemu_fault1(int signal, struct sigcontext *scp, stack_t *stk)
=======

__attribute__((no_instrument_function))
static int dosemu_fault1(int signal, struct sigcontext *scp)
>>>>>>> 1e4a2783
{
  if (fault_cnt > 1) {
    error("Fault handler re-entered! signal=%i _trapno=0x%X\n",
      signal, _trapno);
    if (!in_vm86 && !DPMIValidSelector(_cs)) {
      gdb_debug();
      _exit(43);
    } else {
      error("BUG: Fault handler re-entered not within dosemu code! in_vm86=%i\n",
        in_vm86);
    }
    goto bad;
  }

#ifdef X86_EMULATOR
  if (config.cpuemu > 1 && e_emu_fault(scp))
    return 0;
#endif

  if (in_vm86) {
    if ( _trapno == 0x0e && VGA_EMU_FAULT(scp, code, 0) == True)
      return 0;
    return vm86_fault(scp);
  }

#define VGA_ACCESS_HACK 0
#if VGA_ACCESS_HACK
  if(_trapno==0x0e && Video->update_screen && !DPMIValidSelector(_cs)) {
/* Well, there are currently some dosemu functions that touches video memory
 * without checking the permissions. This is a VERY BIG BUG.
 * Must be fixed ASAP.
 * Known offensive functions are:
 * dosemu/utilities.c:     char_out(*s++, READ_BYTE(BIOS_CURRENT_SCREEN_PAGE));
 * video/int10.c:    char_out(*(char *) &REG(eax), READ_BYTE(BIOS_CURRENT_SCREEN_PAGE));
 * EMS and XMS memory transfer functions may also touch video mem.
 *  but if only the protection needs to be adjusted (no instructions emulated)
 *  we should be able to handle it in DOSEMU
 */
    if(VGA_EMU_FAULT(scp,code,1)==True) {
      v_printf("BUG: dosemu touched protected video mem, but trying to recover\n");
      return 0;
    }
  }
#endif

//  if (in_dpmi) {
    /* At first let's find out where we came from */
    if (!DPMIValidSelector(_cs)) {
      error("Fault in dosemu code, in_dpmi=%i\n", dpmi_active());
      /* TODO - we can start gdb here */
      /* start_gdb() */

      /* Going to die from here */
      goto bad;	/* well, this goto is unnecessary but I like gotos:) */
    } /*!DPMIValidSelector(_cs)*/
    else {
      if (_trapno == 0x0e && VGA_EMU_FAULT(scp, code, 1) == True)
        return dpmi_check_return(scp);
      /* Not in dosemu code: dpmi_fault() will handle that */
      return dpmi_fault(scp);
    }
//  } /*in_dpmi*/

bad:
/* All recovery attempts failed, going to die :( */

  {
#ifdef __x86_64__
    unsigned char *fsbase, *gsbase;
#endif
    error("cpu exception in dosemu code outside of %s!\n"
	  "trapno: 0x%02x  errorcode: 0x%08lx  cr2: 0x%08lx\n"
	  "eip: 0x%08lx  esp: 0x%08lx  eflags: 0x%08lx\n"
	  "cs: 0x%04x  ds: 0x%04x  es: 0x%04x  ss: 0x%04x\n"
	  "fs: 0x%04x  gs: 0x%04x\n",
	  (in_dpmi_pm() ? "DPMI client" : "VM86()"),
	  _trapno, _err, _cr2,
	  _rip, _rsp, _eflags, _cs, _ds, _es, _ss, _fs, _gs);
#ifdef __x86_64__
    dosemu_arch_prctl(ARCH_GET_FS, &fsbase);
    dosemu_arch_prctl(ARCH_GET_GS, &gsbase);
    error("@fsbase: %p gsbase: %p\n", fsbase, gsbase);
#endif
    error("@\n");

    error("Please install gdb, update dosemu from git, compile it with debug\n"
        "info and report with the contents of ~/.dosemu/boot.log at\n"
"https://github.com/stsp/dosemu2/issues\n\n"
);
    gdb_debug();

    if (DPMIValidSelector(_cs))
      print_exception_info(scp);
    if (in_vm86) {
      dbug_printf("  VFLAGS(b): ");
      {
        int i;
        for (i = (1 << 17); i; i >>= 1)
          dbug_printf((_eflags & i) ? "1" : "0");
      }
      dbug_printf("\n");
      dbug_printf("EAX: %08lx  EBX: %08lx  ECX: %08lx  EDX: %08lx"
		"  VFLAGS(h): %08lx\n",
		_rax, _rbx, _rcx, _rdx, _eflags);
      dbug_printf("ESI: %08lx  EDI: %08lx  EBP: %08lx\n",
		_rsi, _rdi, _rbp);
      dbug_printf("CS: %04x  DS: %04x  ES: %04x  FS: %04x  GS: %04x\n",
		_cs, _ds, _es, _fs, _gs);

    /* display vflags symbolically...the #f "stringizes" the macro name */
#undef PFLAG
#define PFLAG(f)  if ((_eflags)&(f)) dbug_printf(" " #f)

      dbug_printf("FLAGS:");
      PFLAG(CF);
      PFLAG(PF);
      PFLAG(AF);
      PFLAG(ZF);
      PFLAG(SF);
      PFLAG(TF);
      PFLAG(IF);
      PFLAG(DF);
      PFLAG(OF);
      PFLAG(NT);
      PFLAG(RF);
      PFLAG(VM);
      PFLAG(AC);
      dbug_printf("  IOPL: %u\n", (unsigned) ((_eflags & IOPL_MASK) >> 12));
      show_regs(__FILE__, __LINE__);
    }
    fatalerr = 4;
    leavedos_main(fatalerr);		/* shouldn't return */
    return 0;
  }
}

/* noinline is to prevent gcc from moving TLS access around init_handler() */
__attribute__((noinline))
static void dosemu_fault0(int signal, struct sigcontext *scp)
{
  pthread_t tid;

  if (fault_cnt > 2) {
   /*
    * At this point we already tried leavedos(). Now try _exit()
    * and NOT exit(3), because glibc is probably malfunctions if
    * we are here.
    */
    _exit(255);
  }

  tid = pthread_self();
  if (!pthread_equal(tid, dosemu_pthread_self)) {
    dosemu_error("thread got signal %i\n", signal);
    _exit(23);
    return;
  }

  if (kernel_version_code < KERNEL_VERSION(2, 6, 14)) {
    sigset_t set;

    /* this emulates SA_NODEFER, so that we can double fault.
       SA_NODEFER only works as documented in Linux kernels >= 2.6.14.
    */
    sigemptyset(&set);
    sigaddset(&set, signal);
    sigprocmask(SIG_UNBLOCK, &set, NULL);
  }

#ifdef X86_EMULATOR
  if (fault_cnt > 1 && _trapno == 0xe && !DPMIValidSelector(_cs)) {
    /* it may be necessary to fix up a page fault in the DPMI fault handling
       code for $_cpu_emu = "vm86". This really shouldn't happen but not all
       cases have been fixed yet */
    if (config.cpuemu == 3 && !CONFIG_CPUSIM && in_dpmi_pm() &&
	e_emu_fault(scp)) {
      return;
    }
  }
#endif

  if (debug_level('g')>7)
    g_printf("Entering fault handler, signal=%i _trapno=0x%X\n",
      signal, _trapno);

  dosemu_fault1(signal, scp);

  if (debug_level('g')>8)
    g_printf("Returning from the fault handler\n");
}

#ifdef __linux__
SIG_PROTO_PFX
void dosemu_fault(int signal, siginfo_t *si, void *uc)
{
  ucontext_t *uct = uc;
  struct sigcontext *scp = (struct sigcontext *)&uct->uc_mcontext;
  /* need to call init_handler() before any syscall.
   * Additionally, TLS access should be done in a separate no-inline
   * function, so that gcc not to move the TLS access around init_handler(). */
  init_handler(scp, 0);
  fault_cnt++;
  dosemu_fault0(signal, scp);
  fault_cnt--;
  deinit_handler(scp, uct);
}
#endif /* __linux__ */

/*
 * DANG_BEGIN_FUNCTION print_exception_info
 *
 * Prints information about an exception: exception number, error code,
 * address, reason, etc.
 *
 * DANG_END_FUNCTION
 *
 */
void print_exception_info(struct sigcontext *scp)
{
  int i;

  switch(_trapno)
    {
    case 0:
      error("@Division by zero\n");
      break;


    case 1:
      error("@Debug exception\n");
      break;


    case 3:
      error("@Breakpoint exception (caused by INT 3 instruction)\n");
      break;


    case 4:
      error("@Overflow exception (caused by INTO instruction)\n");
      break;


    case 5:
      error("@Bound exception (caused by BOUND instruction)\n");
      break;


    case 6: {
      unsigned char *csp;
      int ps = getpagesize();
      unsigned pa = _rip & (ps - 1);
      int sub = min(pa, 10);
      int sup = min(ps - pa, 10);
      error("@Invalid opcode\n");
      error("@Opcodes: ");
      csp = (unsigned char *) _rip - sub;
      for (i = 0; i < 10 - sub; i++)
        error("@XX ");
      for (i = 0; i < sub; i++)
	error("@%02x ", *csp++);
      error("@-> ");
      for (i = 0; i < sup; i++)
	error("@%02x ", *csp++);
      for (i = 0; i < 10 - sup; i++)
        error("@XX ");
      error("@\n");
      break;
    }

    case 7:
      error("@Coprocessor exception (coprocessor not available)\n");
      /* I'd like to print some info on the EM, MP, and TS flags in CR0,
       * but I don't know where I can get that information :-(
       * Anyway, this exception should not happen... (Erik Mouw)
       */
      break;


    case 8:
      error("@Double fault\n");
      break;


    case 9:
      error("@Coprocessor segment overflow\n");
      break;


    case 0xa:
      error("@Invalid TSS\n");
      if(_err & 0x02)
	error("@IDT");
      else if(_err & 0x04)
	error("@LDT");
      else
	error("@GDT");

      error("@ selector: 0x%04lx\n", ((_err >> 3) & 0x1fff ));

      if(_err & 0x01)
	error("@Exception was not caused by DOSEMU\n");
      else
	error("@Exception was caused by DOSEMU\n");
      break;


    case 0xb:
      error("@Segment not available\n");
      /* This is the same code as case 0x0a; the compiler merges these
       * blocks, so I don't have to edit some dirty constructions to
       * generate one block of code. (Erik Mouw)
       */
      if(_err & 0x02)
	error("@IDT");
      else if(_err & 0x04)
	error("@LDT");
      else
	error("@GDT");

      error("@ selector: 0x%04lx\n", ((_err >> 3) & 0x1fff ));

      if(_err & 0x01)
	error("@Exception was not caused by DOSEMU\n");
      else
	error("@Exception was caused by DOSEMU\n");
      break;


    case 0xc:
      error("@Stack exception\n");
      break;


    case 0xd:
      error("@General protection exception\n");
      /* This is the same code as case 0x0a; the compiler merges these
       * blocks, so I don't have to edit some dirty constructions to
       * generate one block of code. (Erik Mouw)
       */
      if(_err & 0x02)
	error("@IDT");
      else if(_err & 0x04)
	error("@LDT");
      else
	error("@GDT");

      error("@ selector: 0x%04lx\n", ((_err >> 3) & 0x1fff ));

      if(_err & 0x01)
	error("@Exception was not caused by DOSEMU\n");
      else
	error("@Exception was caused by DOSEMU\n");
      break;


    case 0xe:
      error("@Page fault: ");
      if(_err & 0x02)
	error("@write");
      else
	error("@read");

      error("@ instruction to linear address: 0x%08lx\n", _cr2);

      error("@CPU was in ");
      if(_err & 0x04)
	error("@user mode\n");
      else
	error("@supervisor mode\n");

      error("@Exception was caused by ");
      if(_err & 0x01)
	error("@insufficient privilege\n");
      else
	error("@non-available page\n");
      break;

   case 0x10: {
      int i, n;
      unsigned short sw;
#ifdef __x86_64__
      fpregset_t p = ((mcontext_t *)scp)->fpregs;
      error ("@Coprocessor Error:\n");
      error ("@cwd=%04x swd=%04x ftw=%04x\n", p->cwd, p->swd, p->ftw);
      error ("@cs:rip=%04x:%08lx ds:data=%04x:%08lx\n",	_cs,p->rip,_ds,p->rdp);
      sw = p->swd;
#else
      struct _fpstate *p = scp->fpstate;
      error ("@Coprocessor Error:\n");
      error ("@cw=%04x sw=%04x tag=%04x\n",
	     ((unsigned short)(p->cw)),((unsigned short)(p->sw)),
	((unsigned short)(p->tag)));
      error ("@cs:eip=%04x:%08x ds:data=%04x:%08x\n",
	     ((unsigned short)(p->cssel)),(unsigned)p->ipoff,
	     ((unsigned short)(p->datasel)),(unsigned)p->dataoff);
      sw = p->sw;
#endif
      if ((sw&0x80)==0) error("@No error summary bit,why?\n");
      else {
	if (sw&0x20) error("@Precision\n");
	if (sw&0x10) error("@Underflow\n");
	if (sw&0x08) error("@Overflow\n");
	if (sw&0x04) error("@Divide by 0\n");
	if (sw&0x02) error("@Denormalized\n");
	if ((sw&0x41)==0x01) error("@Invalid op\n");
	  else if ((sw&0x41)==0x41) error("@Stack fault\n");
      }
      n = (sw >> 11) & 7;
      for (i=0; i<8; i++) {
	unsigned short *r = p->_st[i].significand;
	unsigned short e = p->_st[i].exponent;
	error ("@fpr[%d] = %04x:%04x%04x%04x%04x\n",n,e,r[3],r[2],r[1],r[0]);
	n = (n+1) & 7;
      }
      } break;

#ifdef __SSE__
   case 0x13: {
      int i;
      unsigned mxcsr;
#ifdef __x86_64__
      fpregset_t p = ((mcontext_t *)scp)->fpregs;
      error ("@SIMD Floating-Point Exception:\n");
      mxcsr = p->mxcsr;
      error ("@mxcsr=%08x, mxcr_mask=%08x\n",mxcsr,(unsigned)(p->mxcr_mask));
#else
      struct _fpstate *p = scp->fpstate;
      error ("@SIMD Floating-Point Exception:\n");
      mxcsr = p->mxcsr;
      error ("@mxcsr=%08x\n",mxcsr);
#endif
      if (mxcsr&0x40) error("@Denormals are zero\n");
      if (mxcsr&0x20) error("@Precision\n");
      if (mxcsr&0x10) error("@Underflow\n");
      if (mxcsr&0x08) error("@Overflow\n");
      if (mxcsr&0x04) error("@Divide by 0\n");
      if (mxcsr&0x02) error("@Denormalized\n");
      if (mxcsr&0x01) error("@Invalid op\n");
      for (i=0; i<sizeof(p->_xmm)/sizeof(p->_xmm[0]); i++)
      {
	error ("@xmm[%d] = %08x:%08x:%08x:%08x\n",i,
	      (unsigned)p->_xmm[i].element[0], (unsigned)p->_xmm[i].element[1],
	      (unsigned)p->_xmm[i].element[2], (unsigned)p->_xmm[i].element[3]);
      }
    } break;
#endif

    default:
      error("@Unknown exception\n");
      break;
    }
}<|MERGE_RESOLUTION|>--- conflicted
+++ resolved
@@ -55,13 +55,7 @@
  *
  * DANG_END_FUNCTION
  */
-<<<<<<< HEAD
-static int dosemu_fault1(int signal, struct sigcontext *scp, stack_t *stk)
-=======
-
-__attribute__((no_instrument_function))
 static int dosemu_fault1(int signal, struct sigcontext *scp)
->>>>>>> 1e4a2783
 {
   if (fault_cnt > 1) {
     error("Fault handler re-entered! signal=%i _trapno=0x%X\n",
