/* 			DPMI support for DOSEMU
 *
 * DANG_BEGIN_MODULE dpmi.c
 *
 * REMARK
 * DOS Protected Mode Interface allows DOS programs to run in the
 * protected mode of [2345..]86 processors
 *
 * /REMARK
 * DANG_END_MODULE
 *
 * First Attempted by James B. MacLean macleajb@ednet.ns.ca
 *
 */

#include "config.h"
#include <stdio.h>
#include <stdlib.h>
#include <sys/types.h>
#include <sys/stat.h>
#include <fcntl.h>
#include <unistd.h>
#include <string.h>
#include <errno.h>
#include <assert.h>
#include <sys/wait.h>
#include <sys/ptrace.h>
#include <linux/version.h>
extern long int __sysconf (int); /* for Debian eglibc 2.13-3 */
#include <sys/user.h>
#include <sys/syscall.h>

#include "version.h"
#include "emu.h"
#include "dosemu_config.h"
#include "memory.h"
#include "dos2linux.h"
#include "timers.h"
#include "mhpdbg.h"
#include "hlt.h"
#include "mlibpcl/pcl.h"
#include "coopth.h"
#include "sig.h"
#include "dpmi.h"
#include "dpmisel.h"
#include "msdos.h"
#include "msdoshlp.h"
#include "msdos_ldt.h"
#include "segreg.h"
#include "vxd.h"
#include "bios.h"
#include "config.h"
#include "bitops.h"
#include "pic.h"
#include "int.h"
#include "port.h"
#include "utilities.h"
#include "userhook.h"
#include "mapping.h"
#include "vgaemu.h"

#ifdef __linux__
#include "cpu-emu.h"
#include "emu-ldt.h"
#endif

/*
 * DPMI 1.0 specs erroneously claims that the exceptions 1..5 and 7
 * occured in protected mode, have to be reflected to the real-mode
 * interrupts if either no protected mode exception handler is
 * installed, or the default handler is called. This cannot work
 * because the realmode interrupt handler cannot validate the exception
 * condition, and, in case of a faults, the exception will re-trigger
 * infinitely because there is noone to advance the EIP.
 * Instead we route the exceptions to protected-mode interrupt
 * handlers, which is the Windows' way. If one is not installed,
 * the client is terminated.
 */
#define EXC_TO_PM_INT 1

#define D_16_32(reg)		(DPMI_CLIENT.is_32 ? reg : reg & 0xffff)
#define ADD_16_32(acc, val)	{ if (DPMI_CLIENT.is_32) acc+=val; else LO_WORD(acc)+=val; }
#define current_client ({ assert(in_dpmi); in_dpmi-1; })
#define DPMI_CLIENT (DPMIclient[current_client])
#define PREV_DPMI_CLIENT (DPMIclient[current_client-1])

SEGDESC Segments[MAX_SELECTORS];
static int in_dpmi;/* Set to 1 when running under DPMI */
static int dpmi_pm;
static int in_dpmi_irq;
int dpmi_mhp_TF;
unsigned char dpmi_mhp_intxxtab[256];
static int dpmi_is_cli;
static int dpmi_ctid;
static coroutine_t dpmi_tid;
static struct sigcontext emu_stack_frame;
static struct _fpstate emu_fpstate;
static int in_indirect_dpmi_transfer;
static int in_dpmi_thr;
static int in_dpmic_thr;

#define CLI_BLACKLIST_LEN 128
static unsigned char * cli_blacklist[CLI_BLACKLIST_LEN];
static unsigned char * current_cli;
static int cli_blacklisted = 0;
static int return_requested = 0;
#ifdef __x86_64__
static unsigned int *iret_frame;
#endif
static int dpmi_ret_val;
static int find_cli_in_blacklist(unsigned char *);
static int dpmi_mhp_intxx_check(struct sigcontext *scp, int intno);
static void dpmi_return(struct sigcontext *scp, int retval);
<<<<<<< HEAD
=======
static int dpmi_fault1(struct sigcontext *scp);
>>>>>>> fbaeeae1
static far_t s_i1c, s_i23, s_i24;

static struct RealModeCallStructure DPMI_rm_stack[DPMI_max_rec_rm_func];
static int DPMI_rm_procedure_running = 0;

#define DPMI_max_rec_pm_func 16
static struct sigcontext DPMI_pm_stack[DPMI_max_rec_pm_func];
static int DPMI_pm_procedure_running = 0;

static struct DPMIclient_struct DPMIclient[DPMI_MAX_CLIENTS];

static dpmi_pm_block_root *host_pm_block_root;

unsigned char ldt_buffer[LDT_ENTRIES * LDT_ENTRY_SIZE];
static unsigned short dpmi_sel16, dpmi_sel32;
static unsigned short dpmi_data_sel16, dpmi_data_sel32;
unsigned short dpmi_sel()
{
  return DPMI_CLIENT.is_32 ? dpmi_sel32 : dpmi_sel16;
}
unsigned short dpmi_data_sel()
{
  return DPMI_CLIENT.is_32 ? dpmi_data_sel32 : dpmi_data_sel16;
}

static int RSP_num = 0;
static struct RSP_s RSP_callbacks[DPMI_MAX_CLIENTS];

static int dpmi_not_supported;

#define CHECK_SELECTOR(x) \
{ if (!ValidAndUsedSelector(x) || SystemSelector(x)) { \
      _LWORD(eax) = 0x8022; \
      _eflags |= CF; \
      break; \
    } \
}

#define CHECK_SELECTOR_ALLOC(x) \
{ if (SystemSelector(x)) { \
      _LWORD(eax) = 0x8022; \
      _eflags |= CF; \
      break; \
    } \
}

static void quit_dpmi(struct sigcontext *scp, unsigned short errcode,
    int tsr, unsigned short tsr_para, int dos_exit);
static void run_dpmi(void);

#ifdef __linux__
#define modify_ldt dosemu_modify_ldt
static inline int modify_ldt(int func, void *ptr, unsigned long bytecount)
{
  return syscall(SYS_modify_ldt, func, ptr, bytecount);
}
#endif

static void *SEL_ADR_LDT(unsigned short sel, unsigned int reg, int is_32)
{
  unsigned long p;
  if (is_32)
    p = GetSegmentBase(sel) + reg;
  else
    p = GetSegmentBase(sel) + LO_WORD(reg);
  /* The address needs to wrap, also in 64-bit! */
  return MEM_BASE32(p);
}

void *SEL_ADR(unsigned short sel, unsigned int reg)
{
  if (!(sel & 0x0004)) {
    /* GDT */
    return (void *)(uintptr_t)reg;
  }
  /* LDT */
  return SEL_ADR_LDT(sel, reg, Segments[sel>>3].is_32);
}

void *SEL_ADR_CLNT(unsigned short sel, unsigned int reg, int is_32)
{
  if (!(sel & 0x0004)) {
    /* GDT */
    dosemu_error("GDT not allowed\n");
    return (void *)(uintptr_t)reg;
  }
  return SEL_ADR_LDT(sel, reg, is_32);
}

int get_ldt(void *buffer)
{
#ifdef __linux__
  int i, ret;
  struct descriptor *dp;
#ifdef X86_EMULATOR
  if (config.cpuemu>3)
	return emu_modify_ldt(0, buffer, LDT_ENTRIES * LDT_ENTRY_SIZE);
  else
#endif
  ret = modify_ldt(0, buffer, LDT_ENTRIES * LDT_ENTRY_SIZE);
  if (ret != LDT_ENTRIES * LDT_ENTRY_SIZE)
    return ret;
  for (i = 0, dp = buffer; i < LDT_ENTRIES; i++, dp++) {
    unsigned int base_addr = DT_BASE(dp);
    if (base_addr || DT_LIMIT(dp)) {
      base_addr -= (uintptr_t)mem_base;
      MKBASE(dp, base_addr);
    }
  }
  return ret;
#endif
}

static int set_ldt_entry(int entry, unsigned long base, unsigned int limit,
	      int seg_32bit_flag, int contents, int read_only_flag,
	      int limit_in_pages_flag, int seg_not_present, int useable)
{
  /*
   * We initialize this explicitly in order to pacify valgrind.
   * Otherwise, there would be some uninitialized padding bits at the end.
   */
  struct user_desc ldt_info = {};

  int __retval;
  ldt_info.entry_number = entry;
  ldt_info.base_addr = base;
  ldt_info.limit = limit;
  ldt_info.seg_32bit = seg_32bit_flag;
  ldt_info.contents = contents;
  ldt_info.read_exec_only = read_only_flag;
  ldt_info.limit_in_pages = limit_in_pages_flag;
  ldt_info.seg_not_present = seg_not_present;
  ldt_info.useable = useable;

#ifdef X86_EMULATOR
  if (config.cpuemu<=3)
#endif
  {
    /* NOTE: the real LDT in kernel space uses the real addresses, but
       the LDT we emulate, and DOS applications work with,
       has all base addresses with respect to mem_base */
    if (base || limit) {
      ldt_info.base_addr += (uintptr_t)mem_base;
      __retval = modify_ldt(LDT_WRITE, &ldt_info, sizeof(ldt_info));
      ldt_info.base_addr -= (uintptr_t)mem_base;
    } else {
      __retval = modify_ldt(LDT_WRITE, &ldt_info, sizeof(ldt_info));
    }
    if (__retval)
      return __retval;
  }

/*
 * DANG_BEGIN_REMARK
 *
 * We are caching ldt here for speed reasons and for Windows 3.1.
 * I would love to have an readonly ldt-alias (located in the first
 * 16MByte for use with 16-Bit descriptors (WIN-LDT)). This is on my
 * wish list for the kernel hackers (Linus mainly) :-))))))).
 *
 * DANG_END_REMARK
 */

  __retval = emu_modify_ldt(LDT_WRITE, &ldt_info, sizeof(ldt_info));
  return __retval;
}

static void _print_dt(char *buffer, int nsel, int isldt) /* stolen from WINE */
{
  static char *cdsdescs[] = {
	"RO data", "RW data/upstack", "RO data", "RW data/dnstack",
	"FO nonconf code", "FR nonconf code", "FO conf code", "FR conf code"
  };
  static char *sysdescs[] = {
	"reserved", "avail 16bit TSS", "LDT" ,"busy 16bit TSS",
	"16bit call gate", "task gate", "16bit int gate", "16bit trap gate",
	"reserved", "avail 32bit TSS", "reserved" ,"busy 32bit TSS",
	"32bit call gate", "reserved", "32bit int gate", "32bit trap gate"
  };
  unsigned int *lp;
  unsigned int base_addr, limit;
  int type, i;

  lp = (unsigned int *) buffer;

  for (i = 0; i < nsel; i++, lp++) {
    /* First 32 bits of descriptor */
    base_addr = (*lp >> 16) & 0x0000FFFF;
    limit = *lp & 0x0000FFFF;
    lp++;

    /* First 32 bits of descriptor */
    base_addr |= (*lp & 0xFF000000) | ((*lp << 16) & 0x00FF0000);
    limit |= (*lp & 0x000F0000);
    type = (*lp >> 8) & 15;
    if ((base_addr > 0) || (limit > 0 ) || Segments[i].used) {
      if (*lp & 0x1000)  {
	D_printf("Entry 0x%04x: Base %08x, Limit %05x, Type %d (desc %#x)\n",
	       i, base_addr, limit, (type&7), (i<<3)|(isldt?7:0));
	D_printf("              ");
	if (*lp & 0x100)
	  D_printf("Accessed, ");
	if (!(*lp & 0x200))
	  D_printf("Read/Execute only, ");
	if (*lp & 0x8000)
	  D_printf("Present, ");
	if (*lp & 0x100000)
	  D_printf("User, ");
	if (*lp & 0x200000)
	  D_printf("X, ");
	if (*lp & 0x400000)
	  D_printf("32, ");
	else
	  D_printf("16, ");
	if (*lp & 0x800000)
	  D_printf("page limit, ");
	else
	  D_printf("byte limit, ");
	D_printf("\n");
	D_printf("              %08x %08x [%s]\n", *(lp), *(lp-1),
		cdsdescs[type>>1]);
      }
      else {
	D_printf("Entry 0x%04x: Base %08x, Limit %05x, Type %d (desc %#x)\n",
	       i, base_addr, limit, type, (i<<3)|(isldt?7:0));
	D_printf("              SYSTEM: %08x %08x [%s]\n", *lp, *(lp-1),
		sysdescs[type]);
      }
      if (isldt) {
	unsigned int *lp2;
	lp2 = (unsigned int *) &ldt_buffer[i*LDT_ENTRY_SIZE];
	D_printf("       cache: %08x %08x\n", *(lp2+1), *lp2);
	D_printf("         seg: Base %08x, Limit %05x, Type %d, Big %d\n",
	     Segments[i].base_addr, Segments[i].limit, Segments[i].type, Segments[i].is_big);
      }
    }
  }
}

static void print_ldt(void)
{
  static char buffer[0x10000];

  if (get_ldt(buffer) < 0)
    leavedos(0x544c);

  _print_dt(buffer, MAX_SELECTORS, 1);
}

static void dpmi_set_pm(int pm)
{
  if (pm == dpmi_pm) {
    if (!pm)
      dosemu_error("DPMI: switch from real to real mode?\n");
    return;
  }
  dpmi_pm = pm;
  if (pm)
    run_dpmi();
}

int dpmi_is_valid_range(dosaddr_t addr, int len)
{
  dpmi_pm_block *blk = lookup_pm_block_by_addr(DPMI_CLIENT.pm_block_root, addr);
  if (!blk)
    return 0;
  return (blk->base + blk->size >= addr + len);
}

/* client_esp return the proper value of client\'s esp, if scp != 0, */
/* get esp from scp, otherwise get esp from dpmi_stack_frame         */
static inline unsigned long client_esp(struct sigcontext *scp)
{
    if (scp == NULL)
	scp = &DPMI_CLIENT.stack_frame;
    if( Segments[_ss >> 3].is_32)
	return _esp;
    else
	return (_esp)&0xffff;
}

static void iret_frame_setup(struct sigcontext *scp)
{
  /* set up a frame to get back to DPMI via iret. The kernel does not save
     %ss, and the SYSCALL instruction in sigreturn() destroys it.

     IRET pops off everything in 64-bit mode even if the privilege
     does not change which is nice, but clobbers the high 48 bits
     of rsp if the DPMI client uses a 16-bit stack which is not so
     nice (see EMUfailure.txt). Setting %rsp to 0x100000000 so that
     bits 16-31 are zero works around this problem, as DPMI code
     can't see bits 32-63 anyway.
 */

  iret_frame[0] = _eip;
  iret_frame[1] = _cs;
  iret_frame[2] = _eflags;
  iret_frame[3] = _esp;
  iret_frame[4] = _ss;
  _rsp = (unsigned long)iret_frame;
}

void dpmi_iret_setup(struct sigcontext *scp)
{
  if (!DPMIValidSelector(_cs)) return;

  iret_frame_setup(scp);
  _eflags &= ~TF;
  _rip = (unsigned long)DPMI_iret;
  _cs = getsegment(cs);
}

static void indirect_dpmi_transfer(void)
{
  in_indirect_dpmi_transfer++;
  asm volatile ("\t hlt\n" ::: "memory");
}


/* ======================================================================== */
/*
 * DANG_BEGIN_FUNCTION dpmi_control
 *
 * This function is similar to the vm86() syscall in the kernel and
 * switches to dpmi code.
 *
 * DANG_END_FUNCTION
 */

static int do_dpmi_control(struct sigcontext *scp)
{
    if (dpmi_mhp_TF) _eflags |= TF;
    co_call(dpmi_tid);
    /* we may return here with sighandler's signal mask.
     * This is done for speed-up and is not a problem because
     * here we are still in a coopthread. coopthread will restore
     * the proper signal mask before returning to main dosemu code,
     * so the bad mask should not leak too deeply. */
    return dpmi_ret_val;
}

static int _dpmi_control(void)
{
    int ret;
    struct sigcontext *scp = &DPMI_CLIENT.stack_frame;

    do {
      if (CheckSelectors(scp, 1) == 0)
        leavedos(36);
      ret = do_dpmi_control(scp);
      if (!ret)
        ret = dpmi_fault1(scp);
      if (!in_dpmi) {
        D_printf("DPMI: leaving\n");
        dpmi_ret_val = -2;
        ret = do_dpmi_control(scp);
        if (in_dpmi_thr)
          error("DPMI thread have not terminated properly\n");
        break;
      }
      if (!ret) {
        uncache_time();
        hardware_run();
      }

      if (dpmi_mhp_TF) {
        dpmi_mhp_TF=0;
        _eflags &= ~TF;
        ret = 1;
      }

      if (!in_dpmi_pm() || (isset_IF() && pic_pending()) || return_requested) {
        return_requested = 0;
        if (debug_level('M') >= 8)
          D_printf("DPMI: Return to dosemu at %04x:%08x, Stack 0x%x:0x%08x, flags=%#lx\n",
            _cs, _eip, _ss, _esp, eflags_VIF(_eflags));
        ret = -1;
      }
    } while (!ret);

    return ret;
}

static int dpmi_control(void)
{
    int ret;
    if (in_dpmi_thr)
      signal_switch_to_dpmi();
    ret = _dpmi_control();
    if (in_dpmi_thr)
      signal_switch_to_dosemu();
    return ret;
}

void dpmi_get_entry_point(void)
{
    D_printf("Request for DPMI entry\n");

    if (dpmi_not_supported) {
      p_dos_str("DPMI is not supported on your linux kernel!\n");
      CARRY;
      return;
    }
    if (!config.dpmi) {
      p_dos_str("DPMI disabled, please check the dosemu config and log\n");
      CARRY;
      return;
    }

    REG(eax) = 0; /* no error */

    /* 32 bit programs are O.K. */
    LWORD(ebx) = 1;
    LO(cx) = vm86s.cpu_type;

    /* Version 0.9 */
    HI(dx) = DPMI_VERSION;
    LO(dx) = DPMI_DRIVER_VERSION;

    /* Entry Address for DPMI */
    REG(es) = DPMI_SEG;
    REG(edi) = DPMI_OFF;

    /* private data */
    LWORD(esi) = DPMI_private_paragraphs + msdos_get_lowmem_size();

    D_printf("DPMI entry returned, needs %#x lowmem paragraphs (%i)\n",
	    LWORD(esi), LWORD(esi) << 4);
}

int SetSelector(unsigned short selector, dosaddr_t base_addr, unsigned int limit,
                       unsigned char is_32, unsigned char type, unsigned char readonly,
                       unsigned char is_big, unsigned char seg_not_present, unsigned char useable)
{
  int ldt_entry = selector >> 3;
  if (!DPMIValidSelector(selector)) {
    D_printf("ERROR: Invalid selector passed to SetSelector(): %#x\n", selector);
    return -1;
  }
  if (Segments[ldt_entry].used) {
    if (set_ldt_entry(ldt_entry, base_addr, limit, is_32, type, readonly, is_big,
        seg_not_present, useable)) {
      D_printf("DPMI: set_ldt_entry() failed\n");
      return -1;
    }
    D_printf("DPMI: SetSelector: 0x%04x base=0x%x "
      "limit=0x%x big=%hhi type=%hhi np=%hhi\n",
      selector, base_addr, limit, is_big, type, seg_not_present);
  }
  Segments[ldt_entry].base_addr = base_addr;
  Segments[ldt_entry].limit = limit;
  Segments[ldt_entry].type = type;
  Segments[ldt_entry].is_32 = is_32;
  Segments[ldt_entry].readonly = readonly;
  Segments[ldt_entry].is_big = is_big;
  Segments[ldt_entry].not_present = seg_not_present;
  Segments[ldt_entry].useable = useable;
  return 0;
}

static int SystemSelector(unsigned short selector)
{
  /* 0xff refers to dpmi_sel16 & dpmi_sel32 */
  return !DPMIValidSelector(selector) || Segments[selector >> 3].used == 0xff;
}

static unsigned short allocate_descriptors_at(unsigned short selector,
    int number_of_descriptors)
{
  int ldt_entry = selector >> 3, i;

  if (ldt_entry > MAX_SELECTORS-number_of_descriptors) {
    D_printf("DPMI: Insufficient descriptors, requested %i\n",
      number_of_descriptors);
    return 0;
  }
  for (i=0;i<number_of_descriptors;i++) {
    if (Segments[ldt_entry+i].used || SystemSelector(((ldt_entry+i)<<3)|7))
      return 0;
  }

  for (i=0;i<number_of_descriptors;i++) {
    if (in_dpmi)
      Segments[ldt_entry+i].used = in_dpmi;
    else {
      Segments[ldt_entry+i].used = 0xff;  /* mark as unavailable for API */
    }
  }
  D_printf("DPMI: Allocate %d descriptors started at 0x%04x\n",
	number_of_descriptors, selector);
  return number_of_descriptors;
}

static unsigned short AllocateDescriptorsAt(unsigned short selector,
    int number_of_descriptors)
{
  int i, ldt_entry;
  if (!in_dpmi) {
    dosemu_error("AllocDescriptors error\n");
    return 0;
  }
  if (!allocate_descriptors_at(selector, number_of_descriptors))
    return 0;
  /* dpmi spec says, the descriptor allocated should be "data" with */
  /* base and limit set to 0 */
  ldt_entry = selector >> 3;
  for (i = 0; i < number_of_descriptors; i++) {
      if (SetSelector(((ldt_entry+i)<<3) | 0x0007, 0, 0, DPMI_CLIENT.is_32,
                  MODIFY_LDT_CONTENTS_DATA, 0, 0, 0, 0)) return 0;
  }
  msdos_ldt_update(ldt_entry, &ldt_buffer[ldt_entry * LDT_ENTRY_SIZE],
	LDT_ENTRY_SIZE * number_of_descriptors);
  return selector;
}

static unsigned short allocate_descriptors_from(int first_ldt, int number_of_descriptors)
{
  int next_ldt=first_ldt, i;
  unsigned short selector;
  unsigned char used=1;
#if 0
  if (number_of_descriptors > MAX_SELECTORS - 0x100)
    number_of_descriptors = MAX_SELECTORS - 0x100;
#endif
  while (used) {
    next_ldt++;
    if (next_ldt > MAX_SELECTORS-number_of_descriptors) {
      D_printf("DPMI: Insufficient descriptors, requested %i\n",
        number_of_descriptors);
      return 0;
    }
    used=0;
    for (i=0;i<number_of_descriptors;i++)
      used |= Segments[next_ldt+i].used || SystemSelector(((next_ldt+i)<<3)|7);
  }
  selector = (next_ldt<<3) | 0x0007;
  if (allocate_descriptors_at(selector, number_of_descriptors) !=
	number_of_descriptors)
    return 0;
  return selector;
}

static unsigned short allocate_descriptors(int number_of_descriptors)
{
  /* first 0x10 descriptors are reserved */
  return allocate_descriptors_from(0x10, number_of_descriptors);
}

unsigned short AllocateDescriptors(int number_of_descriptors)
{
  int selector, i, ldt_entry;
  if (!in_dpmi) {
    dosemu_error("AllocDescriptors error\n");
    return 0;
  }
  selector = allocate_descriptors(number_of_descriptors);
  if (!selector)
    return 0;
  /* dpmi spec says, the descriptor allocated should be "data" with */
  /* base and limit set to 0 */
  ldt_entry = selector >> 3;
  for (i = 0; i < number_of_descriptors; i++) {
      if (SetSelector(((ldt_entry+i)<<3) | 0x0007, 0, 0, DPMI_CLIENT.is_32,
                  MODIFY_LDT_CONTENTS_DATA, 0, 0, 0, 0)) return 0;
  }
  msdos_ldt_update(ldt_entry, &ldt_buffer[ldt_entry * LDT_ENTRY_SIZE],
	LDT_ENTRY_SIZE * number_of_descriptors);
  return selector;
}

void FreeSegRegs(struct sigcontext *scp, unsigned short selector)
{
    if ((_ds | 7) == (selector | 7)) _ds = 0;
    if ((_es | 7) == (selector | 7)) _es = 0;
    if ((_fs | 7) == (selector | 7)) _fs = 0;
    if ((_gs | 7) == (selector | 7)) _gs = 0;
}

int FreeDescriptor(unsigned short selector)
{
  int ret, ldt_entry = selector >> 3;
  D_printf("DPMI: Free descriptor, selector=0x%x\n", selector);
  if (SystemSelector(selector)) {
    D_printf("DPMI: Cannot free system descriptor.\n");
    return -1;
  }
  ret = SetSelector(selector, 0, 0, 0, MODIFY_LDT_CONTENTS_DATA, 1, 0, 1, 0);
  msdos_ldt_update(ldt_entry, &ldt_buffer[ldt_entry * LDT_ENTRY_SIZE],
	LDT_ENTRY_SIZE);
  Segments[ldt_entry].used = 0;
  return ret;
}

static void FreeAllDescriptors(void)
{
    int i;
    for (i=0;i<MAX_SELECTORS;i++) {
      if (Segments[i].used==in_dpmi)
        FreeDescriptor((i << 3) | 7);
    }
}

int ConvertSegmentToDescriptor(unsigned short segment)
{
  unsigned long baseaddr = segment << 4;
  unsigned short selector;
  int i, ldt_entry;
  D_printf("DPMI: convert seg %#x to desc\n", segment);
  for (i=1;i<MAX_SELECTORS;i++)
    if ((Segments[i].base_addr == baseaddr) && Segments[i].cstd &&
	(Segments[i].used == in_dpmi)) {
      D_printf("DPMI: found descriptor at %#x\n", (i<<3) | 0x0007);
      return (i<<3) | 0x0007;
    }
  D_printf("DPMI: SEG at base=%#lx not found, allocate a new one\n", baseaddr);
  if (!(selector = AllocateDescriptors(1))) return 0;
  if (SetSelector(selector, baseaddr, 0xffff, DPMI_CLIENT.is_32,
                  MODIFY_LDT_CONTENTS_DATA, 0, 0, 0, 0)) return 0;
  ldt_entry = selector >> 3;
  Segments[ldt_entry].cstd = 1;
  msdos_ldt_update(ldt_entry, &ldt_buffer[ldt_entry * LDT_ENTRY_SIZE],
	LDT_ENTRY_SIZE);
  return selector;
}

static inline unsigned short GetNextSelectorIncrementValue(void)
{
  return 8;
}

int ValidAndUsedSelector(unsigned short selector)
{
  return DPMIValidSelector(selector) && Segments[selector >> 3].used;
}

static inline int check_verr(unsigned short selector)
{
  int ret;
  asm volatile(
    "verrw %%ax\n"
    "jz 1f\n"
    "xorl %%eax, %%eax\n"
    "1:\n"
    : "=a"(ret)
    : "a"(selector));
  return ret;
}

/*
IF DS, ES, FS or GS is loaded with non-null selector;
THEN
   Selector index must be within its descriptor table limits
      else #GP(selector);
   AR byte must indicate data or readable code segment else
      #GP(selector);
   IF data or nonconforming code segment
   THEN both the RPL and the CPL must be less than or equal to DPL in
      AR byte;
   ELSE #GP(selector);
   FI;
   Segment must be marked present else #NP(selector);
   Load segment register with selector;
   Load segment register with descriptor;
FI;
IF DS, ES, FS or GS is loaded with a null selector;
THEN
   Load segment register with selector;
   Clear descriptor valid bit;
FI;
*/
static inline int CheckDataSelector(struct sigcontext *scp,
				    unsigned short selector,
				    char letter, int in_dosemu)
{
  /* a null selector can be either 0,1,2 or 3 (RPL field ignored);
     apparently fs=3 and gs=3 show up sometimes when running in
     x86-64 */
  if (selector > 3 && (!ValidAndUsedSelector(selector)
		       || Segments[selector >> 3].not_present)) {
    if (in_dosemu) {
      error("%cS selector invalid: 0x%04X, type=%x np=%i\n",
        letter, selector, Segments[selector >> 3].type,
	    Segments[selector >> 3].not_present);
      D_printf("%s", DPMI_show_state(scp));
#if 1
      /* Some buggy programs load the arbitrary LDT or even GDT
       * selectors after doing "verr" on them. We have to do the same. :( */
      if (check_verr(selector)) {
        error("... although verr succeeded, trying to continue\n");
        return 1;
      }
#endif
    }
    return 0;
  }
  return 1;
}

int CheckSelectors(struct sigcontext *scp, int in_dosemu)
{
#ifdef TRACE_DPMI
  if (debug_level('t') == 0 || _trapno!=1)
#endif
  D_printf("DPMI: cs=%#x, ss=%#x, ds=%#x, es=%#x, fs=%#x, gs=%#x ip=%#x\n",
    _cs,_ss,_ds,_es,_fs,_gs,_eip);
/* NONCONFORMING-CODE-SEGMENT:
   RPL of destination selector must be <= CPL ELSE #GP(selector);
   Descriptor DPL must be = CPL ELSE #GP(selector);
   Segment must be present ELSE # NP(selector);
   Instruction pointer must be within code-segment limit ELSE #GP(0);
*/
  if (!ValidAndUsedSelector(_cs) || Segments[_cs >> 3].not_present ||
    Segments[_cs >> 3].type != MODIFY_LDT_CONTENTS_CODE) {
    if (in_dosemu) {
      error("CS selector invalid: 0x%04X, type=%x np=%i\n",
        _cs, Segments[_cs >> 3].type, Segments[_cs >> 3].not_present);
      D_printf("%s", DPMI_show_state(scp));
    }
    return 0;
  }
  if (D_16_32(_eip) > GetSegmentLimit(_cs)) {
    if (in_dosemu) {
      error("IP outside CS limit: ip=%#x, cs=%#x, lim=%#x\n",
        D_16_32(_eip), _cs, GetSegmentLimit(_cs));
      D_printf("%s", DPMI_show_state(scp));
    }
    return 0;
  }

/*
IF SS is loaded;
THEN
   IF selector is null THEN #GP(0);
FI;
   Selector index must be within its descriptor table limits else
      #GP(selector);
   Selector's RPL must equal CPL else #GP(selector);
AR byte must indicate a writable data segment else #GP(selector);
   DPL in the AR byte must equal CPL else #GP(selector);
   Segment must be marked present else #SS(selector);
   Load SS with selector;
   Load SS with descriptor.
FI;
*/
  if (!ValidAndUsedSelector(_ss) || ((_ss & 3) != 3) ||
     Segments[_ss >> 3].readonly || Segments[_ss >> 3].not_present ||
     (Segments[_ss >> 3].type != MODIFY_LDT_CONTENTS_STACK &&
      Segments[_ss >> 3].type != MODIFY_LDT_CONTENTS_DATA)) {
    if (in_dosemu) {
      error("SS selector invalid: 0x%04X, type=%x np=%i\n",
        _ss, Segments[_ss >> 3].type, Segments[_ss >> 3].not_present);
      D_printf("%s", DPMI_show_state(scp));
    }
    return 0;
  }

  if (!CheckDataSelector(scp, _ds, 'D', in_dosemu)) return 0;
  if (!CheckDataSelector(scp, _es, 'E', in_dosemu)) return 0;
  if (!CheckDataSelector(scp, _fs, 'F', in_dosemu)) return 0;
  if (!CheckDataSelector(scp, _gs, 'G', in_dosemu)) return 0;
  return 1;
}

unsigned int GetSegmentBase(unsigned short selector)
{
  if (!ValidAndUsedSelector(selector))
    return 0;
  return Segments[selector >> 3].base_addr;
}

unsigned int GetSegmentLimit(unsigned short selector)
{
  int limit;
  if (!ValidAndUsedSelector(selector))
    return 0;
  limit = Segments[selector >> 3].limit;
  if (Segments[selector >> 3].is_big)
    limit = (limit << 12) | 0xfff;
  return limit;
}

int SetSegmentBaseAddress(unsigned short selector, unsigned long baseaddr)
{
  unsigned short ldt_entry = selector >> 3;
  int ret;
  D_printf("DPMI: SetSegmentBaseAddress[0x%04x;0x%04x] 0x%08lx\n", ldt_entry, selector, baseaddr);
  if (!ValidAndUsedSelector((ldt_entry << 3) | 7))
    return -1;
  Segments[ldt_entry].base_addr = baseaddr;
  ret = set_ldt_entry(ldt_entry , Segments[ldt_entry].base_addr,
	Segments[ldt_entry].limit, Segments[ldt_entry].is_32,
	Segments[ldt_entry].type, Segments[ldt_entry].readonly,
	Segments[ldt_entry].is_big,
	Segments[ldt_entry].not_present, Segments[ldt_entry].useable);
  msdos_ldt_update(ldt_entry, &ldt_buffer[ldt_entry * LDT_ENTRY_SIZE],
	LDT_ENTRY_SIZE);
  return ret;
}

int SetSegmentLimit(unsigned short selector, unsigned int limit)
{
  unsigned short ldt_entry = selector >> 3;
  int ret;
  D_printf("DPMI: SetSegmentLimit[0x%04x;0x%04x] 0x%08x\n", ldt_entry, selector, limit);
  if (!ValidAndUsedSelector((ldt_entry << 3) | 7))
    return -1;
  if (limit > 0x0fffff) {
    /* "Segment limits greater than 1M must have the low 12 bits set" */
    if (~limit & 0xfff) return -1;
    Segments[ldt_entry].limit = (limit>>12) & 0xfffff;
    Segments[ldt_entry].is_big = 1;
  } else {
    Segments[ldt_entry].limit = limit;
    Segments[ldt_entry].is_big = 0;
  }
  ret = set_ldt_entry(ldt_entry , Segments[ldt_entry].base_addr,
	Segments[ldt_entry].limit, Segments[ldt_entry].is_32,
	Segments[ldt_entry].type, Segments[ldt_entry].readonly,
	Segments[ldt_entry].is_big,
	Segments[ldt_entry].not_present, Segments[ldt_entry].useable);
  msdos_ldt_update(ldt_entry, &ldt_buffer[ldt_entry * LDT_ENTRY_SIZE],
	LDT_ENTRY_SIZE);
  return ret;
}

int SetDescriptorAccessRights(unsigned short selector, unsigned short acc_rights)
{
  unsigned short ldt_entry = selector >> 3;
  int ret;
  D_printf("DPMI: SetDescriptorAccessRights[0x%04x;0x%04x] 0x%04x\n", ldt_entry, selector, acc_rights);
  if (!ValidAndUsedSelector((ldt_entry << 3) | 7))
    return -1; /* invalid selector 8022 */
  /* Check DPL and "must be 1" fields, as suggested by specs */
  if ((acc_rights & 0x70) != 0x70)
    return -2; /* invalid value 8021 */

  Segments[ldt_entry].type = (acc_rights >> 2) & 3;
  Segments[ldt_entry].is_32 = (acc_rights >> 14) & 1;
  Segments[ldt_entry].is_big = (acc_rights >> 15) & 1;
  Segments[ldt_entry].readonly = ((acc_rights >> 1) & 1) ? 0 : 1;
  Segments[ldt_entry].not_present = ((acc_rights >> 7) & 1) ? 0 : 1;
  Segments[ldt_entry].useable = (acc_rights >> 12) & 1;
  ret = set_ldt_entry(ldt_entry , Segments[ldt_entry].base_addr, Segments[ldt_entry].limit,
	Segments[ldt_entry].is_32, Segments[ldt_entry].type,
	Segments[ldt_entry].readonly, Segments[ldt_entry].is_big,
	Segments[ldt_entry].not_present, Segments[ldt_entry].useable);
  msdos_ldt_update(ldt_entry, &ldt_buffer[ldt_entry * LDT_ENTRY_SIZE],
	LDT_ENTRY_SIZE);
  return ret;
}

unsigned short CreateAliasDescriptor(unsigned short selector)
{
  us ds_selector;
  us cs_ldt= selector >> 3;

  ds_selector = AllocateDescriptors(1);
  if (SetSelector(ds_selector, Segments[cs_ldt].base_addr, Segments[cs_ldt].limit,
			Segments[cs_ldt].is_32, MODIFY_LDT_CONTENTS_DATA,
			Segments[cs_ldt].readonly, Segments[cs_ldt].is_big,
			Segments[cs_ldt].not_present, Segments[cs_ldt].useable))
    return 0;
  msdos_ldt_update(cs_ldt, &ldt_buffer[cs_ldt * LDT_ENTRY_SIZE],
	LDT_ENTRY_SIZE);
  return ds_selector;
}

static inline int do_LAR(us selector)
{
  int ret;
#ifdef X86_EMULATOR
  if (config.cpuemu>3)
    return emu_do_LAR(selector);
  else
#endif
    asm volatile(
      "larw %%ax,%%ax\n"
      "jz 1f\n"
      "xorl %%eax,%%eax\n"
      "1: shrl $8,%%eax\n"
      : "=a"(ret)
      : "a"(selector)
    );
  return ret;
}

int GetDescriptor(us selector, unsigned int *lp)
{
  int typebyte;
  unsigned char *type_ptr;
  if (!ValidAndUsedSelector(selector))
    return -1; /* invalid value 8021 */
  memcpy((unsigned char *)lp, &ldt_buffer[selector & 0xfff8], 8);
  /* DANG_BEGIN_REMARK
   * Hopefully the below LAR can serve as a replacement for the KERNEL_LDT,
   * which we are abandoning now. Especially the 'accessed-bit' will get
   * updated in the ldt-cache with the code below.
   * Most DPMI-clients fortunately _are_ using LAR also to get this info,
   * however, some do not. Some of those which do _not_, at least use the
   * DPMI-GetDescriptor function, so this may solve the problem.
   *                      (Hans Lermen, July 1996)
   * DANG_END_REMARK
   */
  if (!Segments[selector >> 3].not_present) {
    typebyte = do_LAR(selector);
    type_ptr = ((unsigned char *)lp) + 5;
    if (typebyte != *type_ptr) {
	D_printf("DPMI: change type only in local selector\n");
	*type_ptr=typebyte;
    }
  }
  D_printf("DPMI: GetDescriptor[0x%04x;0x%04x]: 0x%08x%08x\n",
    selector >> 3, selector, lp[1], lp[0]);
  return 0;
}

int SetDescriptor(unsigned short selector, unsigned int *lp)
{
  unsigned int base_addr, limit;
  int np, ro, type, ld, ret, ldt_entry = selector >> 3;
  D_printf("DPMI: SetDescriptor[0x%04x;0x%04x] 0x%08x%08x\n", selector>>3, selector, *(lp+1), *lp);
  if (!ValidAndUsedSelector(selector) || SystemSelector(selector))
    return -1; /* invalid value 8022 */
  ld = (lp[1] >> 12) & 1;
  if (!ld)
    return -1; /* invalid value 8021 */
  base_addr = (lp[1] & 0xFF000000) | ((lp[1] << 16) & 0x00FF0000) |
	((lp[0] >> 16) & 0x0000FFFF);
  limit = (lp[1] & 0x000F0000) | (lp[0] & 0x0000FFFF);
  type = (lp[1] >> 10) & 3;
  ro = ((lp[1] >> 9) & 1) ^ 1;
  np = ((lp[1] >> 15) & 1) ^ 1;

  ret = SetSelector(selector, base_addr, limit, (lp[1] >> 22) & 1, type, ro,
			(lp[1] >> 23) & 1, np, (lp[1] >> 20) & 1);
  msdos_ldt_update(ldt_entry, &ldt_buffer[ldt_entry * LDT_ENTRY_SIZE],
	LDT_ENTRY_SIZE);
  return ret;
}

void GetFreeMemoryInformation(unsigned int *lp)
{
  /*00h*/	*lp = dpmi_free_memory;
  /*04h*/	*++lp = dpmi_free_memory/DPMI_page_size;
  /*08h*/	*++lp = dpmi_free_memory/DPMI_page_size;
  /*0ch*/	*++lp = dpmi_total_memory/DPMI_page_size;
  /*10h*/	*++lp = dpmi_total_memory/DPMI_page_size;;
  /*14h*/	*++lp = dpmi_total_memory/DPMI_page_size;
  /*18h*/	*++lp = dpmi_total_memory/DPMI_page_size;
  /*1ch*/	*++lp = dpmi_free_memory/DPMI_page_size;
  /*20h*/	*++lp = dpmi_total_memory/DPMI_page_size;
  /*24h*/	*++lp = 0xffffffff;
  /*28h*/	*++lp = 0xffffffff;
  /*2ch*/	*++lp = 0xffffffff;
}

void copy_context(struct sigcontext *d, struct sigcontext *s,
    int copy_fpu)
{
  struct _fpstate *fptr = d->fpstate;
  *d = *s;
  switch (copy_fpu) {
    case 1:   // copy FPU context
      if (fptr == s->fpstate)
        dosemu_error("Copy FPU context between the same locations?\n");
      *fptr = *s->fpstate;
      /* fallthrough */
    case -1:  // don't copy
      d->fpstate = fptr;
      break;
  }
}

static void Return_to_dosemu_code(struct sigcontext *scp,
    struct sigcontext *dpmi_ctx, int retcode)
{
#ifdef X86_EMULATOR
  if (config.cpuemu>=4) /* 0=off 1=on-inactive 2=on-first time
			   3=vm86 only, 4=all active */
    return;
#endif
  if (dpmi_ctx) {
    /* If dpmi_ctx is NULL we don't care about _cs. In fact DPMI apps
       such as RBIL's viewintl use _cs:_eip=0:0 on the stack at int21/4c exit,
       and then far jump to DPMI_SEL_OFF(DPMI_interrupt)+0x21 */
    if (!DPMIValidSelector(_cs)) {
      dosemu_error("Return to dosemu requested within dosemu context\n");
      return;
    }
    copy_context(dpmi_ctx, scp, 1);
  }
  dpmi_ret_val = retcode;
  if (debug_level('M') > 5)
    D_printf("DPMI: switch to dosemu\n");
  signal_return_to_dosemu();
  co_resume();
  signal_return_to_dpmi();
  if (dpmi_ret_val == -2) {
    copy_context(scp, &emu_stack_frame, 0);
    return;
  }
  if (debug_level('M') > 5)
    D_printf("DPMI: switch to dpmi\n");
  copy_context(scp, &DPMI_CLIENT.stack_frame, 0);
}

int indirect_dpmi_switch(struct sigcontext *scp)
{
#if !DIRECT_DPMI_CONTEXT_SWITCH
    if (!in_indirect_dpmi_transfer)
	return 0;
    in_indirect_dpmi_transfer--;
    emu_stack_frame.fpstate = &emu_fpstate;
    _eip++;	// skip initial hlt
    copy_context(&emu_stack_frame, scp, 1);
    copy_context(scp, &DPMI_CLIENT.stack_frame, 0);
    return 1;
#else
    return 0;
#endif
}

static void *enter_lpms(struct sigcontext *scp)
{
  unsigned short pmstack_sel;
  unsigned long pmstack_esp;
  if (!DPMI_CLIENT.in_dpmi_pm_stack) {
    D_printf("DPMI: Switching to locked stack\n");
    pmstack_sel = DPMI_CLIENT.PMSTACK_SEL;
    if (_ss == DPMI_CLIENT.PMSTACK_SEL)
      error("DPMI: App is working on host\'s PM locked stack, expect troubles!\n");
  }
  else {
    D_printf("DPMI: Not switching to locked stack, in_dpmi_pm_stack=%d\n",
      DPMI_CLIENT.in_dpmi_pm_stack);
    pmstack_sel = _ss;
  }

  if (_ss == DPMI_CLIENT.PMSTACK_SEL || DPMI_CLIENT.in_dpmi_pm_stack)
    pmstack_esp = client_esp(scp);
  else
    pmstack_esp = D_16_32(DPMI_pm_stack_size);

  if (pmstack_esp < 100) {
      error("PM stack overflowed: in_dpmi_pm_stack=%i\n", DPMI_CLIENT.in_dpmi_pm_stack);
      leavedos(25);
  }

  _ss = pmstack_sel;
  _esp = D_16_32(pmstack_esp);
  DPMI_CLIENT.in_dpmi_pm_stack++;

  return SEL_ADR_CLNT(pmstack_sel, pmstack_esp, DPMI_CLIENT.is_32);
}

static void leave_lpms(struct sigcontext *scp)
{
  if (DPMI_CLIENT.in_dpmi_pm_stack) {
    DPMI_CLIENT.in_dpmi_pm_stack--;
    if (!DPMI_CLIENT.in_dpmi_pm_stack && _ss != DPMI_CLIENT.PMSTACK_SEL) {
      error("DPMI: Client's PM Stack corrupted during PM callback!\n");
//    leavedos(91);
    }
  }
}

static void pm_to_rm_regs(struct sigcontext *scp, unsigned int mask)
{
  if (mask & (1 << eflags_INDEX))
    REG(eflags) = eflags_VIF(_eflags);
  if (mask & (1 << eax_INDEX))
    REG(eax) = _eax;
  if (mask & (1 << ebx_INDEX))
    REG(ebx) = _ebx;
  if (mask & (1 << ecx_INDEX))
    REG(ecx) = _ecx;
  if (mask & (1 << edx_INDEX))
    REG(edx) = _edx;
  if (mask & (1 << esi_INDEX))
    REG(esi) = _esi;
  if (mask & (1 << edi_INDEX))
    REG(edi) = _edi;
  if (mask & (1 << ebp_INDEX))
    REG(ebp) = _ebp;
}

static void rm_to_pm_regs(struct sigcontext *scp, unsigned int mask)
{
  if (mask & (1 << eflags_INDEX))
    _eflags = 0x0202 | (0x0dd5 & REG(eflags)) | dpmi_mhp_TF;
  if (mask & (1 << eax_INDEX))
    _eax = REG(eax);
  if (mask & (1 << ebx_INDEX))
    _ebx = REG(ebx);
  if (mask & (1 << ecx_INDEX))
    _ecx = REG(ecx);
  if (mask & (1 << edx_INDEX))
    _edx = REG(edx);
  if (mask & (1 << esi_INDEX))
    _esi = REG(esi);
  if (mask & (1 << edi_INDEX))
    _edi = REG(edi);
  if (mask & (1 << ebp_INDEX))
    _ebp = REG(ebp);
}

static void DPMI_save_rm_regs(struct RealModeCallStructure *rmreg)
{
    rmreg->edi = REG(edi);
    rmreg->esi = REG(esi);
    rmreg->ebp = REG(ebp);
    rmreg->ebx = REG(ebx);
    rmreg->edx = REG(edx);
    rmreg->ecx = REG(ecx);
    rmreg->eax = REG(eax);
    rmreg->flags = get_FLAGS(REG(eflags));
    rmreg->es = REG(es);
    rmreg->ds = REG(ds);
    rmreg->fs = REG(fs);
    rmreg->gs = REG(gs);
    rmreg->cs = REG(cs);
    rmreg->ip = LWORD(eip);
    rmreg->ss = REG(ss);
    rmreg->sp = LWORD(esp);
}

static void DPMI_restore_rm_regs(struct RealModeCallStructure *rmreg, int mask)
{
#define RMR(x) \
    if (mask & (1 << x##_INDEX)) \
	REG(x) = rmreg->x
    RMR(edi);
    RMR(esi);
    RMR(ebp);
    RMR(ebx);
    RMR(edx);
    RMR(ecx);
    RMR(eax);
    if (mask & (1 << eflags_INDEX))
	REG(eflags) = get_EFLAGS(rmreg->flags);
    RMR(es);
    RMR(ds);
    RMR(fs);
    RMR(gs);
    if (mask & (1 << eip_INDEX))
	LWORD(eip) = rmreg->ip;
    RMR(cs);
    if (mask & (1 << esp_INDEX))
	LWORD(esp) = rmreg->sp;
    RMR(ss);
}

static void save_rm_regs(void)
{
  if (DPMI_rm_procedure_running >= DPMI_max_rec_rm_func) {
    error("DPMI: DPMI_rm_procedure_running = 0x%x\n",DPMI_rm_procedure_running);
    leavedos(25);
  }
  DPMI_save_rm_regs(&DPMI_rm_stack[DPMI_rm_procedure_running++]);
  if (DPMI_CLIENT.in_dpmi_rm_stack++ < DPMI_rm_stacks) {
    D_printf("DPMI: switching to realmode stack, in_dpmi_rm_stack=%i\n",
      DPMI_CLIENT.in_dpmi_rm_stack);
    REG(ss) = DPMI_CLIENT.private_data_segment;
    REG(esp) = DPMI_rm_stack_size * DPMI_CLIENT.in_dpmi_rm_stack;
  } else {
    error("DPMI: too many nested realmode invocations, in_dpmi_rm_stack=%i\n",
      DPMI_CLIENT.in_dpmi_rm_stack);
  }
}

static void restore_rm_regs(void)
{
  if (DPMI_rm_procedure_running > DPMI_max_rec_rm_func ||
    DPMI_rm_procedure_running < 1) {
    error("DPMI: DPMI_rm_procedure_running = 0x%x\n",DPMI_rm_procedure_running);
    leavedos(25);
  }
  DPMI_restore_rm_regs(&DPMI_rm_stack[--DPMI_rm_procedure_running], ~0);
  DPMI_CLIENT.in_dpmi_rm_stack--;
}

static void save_pm_regs(struct sigcontext *scp)
{
  if (DPMI_pm_procedure_running >= DPMI_max_rec_pm_func) {
    error("DPMI: DPMI_pm_procedure_running = 0x%x\n",DPMI_pm_procedure_running);
    leavedos(25);
  }
  _eflags = eflags_VIF(_eflags);
  copy_context(&DPMI_pm_stack[DPMI_pm_procedure_running++], scp, 0);
}

static void restore_pm_regs(struct sigcontext *scp)
{
  if (DPMI_pm_procedure_running > DPMI_max_rec_pm_func ||
    DPMI_pm_procedure_running < 1) {
    error("DPMI: DPMI_pm_procedure_running = 0x%x\n",DPMI_pm_procedure_running);
    leavedos(25);
  }
  copy_context(scp, &DPMI_pm_stack[--DPMI_pm_procedure_running], -1);
  if (_eflags & VIF) {
    if (!isset_IF())
      D_printf("DPMI: set IF on restore_pm_regs\n");
    set_IF();
  } else {
    if (isset_IF())
      D_printf("DPMI: clear IF on restore_pm_regs\n");
    clear_IF();
  }
}

static void __fake_pm_int(struct sigcontext *scp)
{
  D_printf("DPMI: fake_pm_int() called, dpmi_pm=0x%02x\n", in_dpmi_pm());
  save_rm_regs();
  pm_to_rm_regs(scp, ~0);
  REG(cs) = DPMI_SEG;
  REG(eip) = DPMI_OFF + HLT_OFF(DPMI_return_from_dos);
  dpmi_set_pm(0);
}

void fake_pm_int(void)
{
  if (fault_cnt)
    dosemu_error("fake_pm_int called from within the signal context\n");
  __fake_pm_int(&DPMI_CLIENT.stack_frame);
}

static void get_ext_API(struct sigcontext *scp)
{
      char *ptr = SEL_ADR_CLNT(_ds, _esi, DPMI_CLIENT.is_32);
      D_printf("DPMI: GetVendorAPIEntryPoint: %s\n", ptr);
      if (!strcmp("VIRTUAL SUPPORT", ptr)) {
	_LO(ax) = 0;
      } else
      if ((!strcmp("PHARLAP.HWINT_SUPPORT", ptr))||(!strcmp("PHARLAP.CE_SUPPORT", ptr))) {
	_LO(ax) = 0;
      } else {
	if (!(_LWORD(eax)==0x168a))
	  _eax = 0x8001;
	_eflags |= CF;
      }
}

static int ResizeDescriptorBlock(struct sigcontext *scp,
 unsigned short begin_selector, unsigned long length)
{
    unsigned short num_descs, old_num_descs;
    unsigned int old_length, base;
    int i;

    if (!ValidAndUsedSelector(begin_selector)) return 0;
    base = GetSegmentBase(begin_selector);
    old_length = GetSegmentLimit(begin_selector) + 1;
    old_num_descs = (old_length ? (DPMI_CLIENT.is_32 ? 1 : (old_length/0x10000 +
				((old_length%0x10000) ? 1 : 0))) : 0);
    num_descs = (length ? (DPMI_CLIENT.is_32 ? 1 : (length/0x10000 +
				((length%0x10000) ? 1 : 0))) : 0);

    if (num_descs > old_num_descs) {
	/* grow block. This can fail so do this before anything else. */
	if (! AllocateDescriptorsAt(begin_selector + (old_num_descs<<3),
	    num_descs - old_num_descs)) {
	    _LWORD(eax) = 0x8011;
	    _LWORD(ebx) = old_length >> 4;
	    D_printf("DPMI: Unable to allocate %i descriptors starting at 0x%x\n",
		num_descs - old_num_descs, begin_selector + (old_num_descs<<3));
	    return 0;
	}
	/* last descriptor has a valid base, lets adjust the limit */
	if (SetSegmentLimit(begin_selector + ((old_num_descs-1)<<3), 0xffff))
	    return 0;
        /* init all the newly allocated descs, including the last one */
	for (i = old_num_descs; i < num_descs; i++) {
	    if (SetSelector(begin_selector + (i<<3), base+i*0x10000,
		    0xffff, DPMI_CLIENT.is_32,
		    MODIFY_LDT_CONTENTS_DATA, 0, 0, 0, 0)) return 0;
	}
    }
    if (old_num_descs > num_descs) {
	/* shrink block */
	for (i = num_descs; i < old_num_descs; i++) {
	    FreeDescriptor(begin_selector + (i<<3));
	    FreeSegRegs(scp, begin_selector + (i<<3));
	}
    }

    if (num_descs > 0) {
	/* adjust the limit of the leading descriptor */
	if (SetSegmentLimit(begin_selector, length-1)) return 0;
    }
    if (num_descs > 1) {
	/* now adjust the last descriptor. Base is already set. */
	if (SetSegmentLimit(begin_selector + ((num_descs-1)<<3),
	    (length%0x10000 ? (length%0x10000)-1 : 0xffff))) return 0;
    }

    return 1;
}

DPMI_INTDESC dpmi_get_interrupt_vector(unsigned char num)
{
    DPMI_INTDESC desc;
    desc.selector = DPMI_CLIENT.Interrupt_Table[num].selector;
    desc.offset32 = DPMI_CLIENT.Interrupt_Table[num].offset;
    return desc;
}

void dpmi_set_interrupt_vector(unsigned char num, DPMI_INTDESC desc)
{
    DPMI_CLIENT.Interrupt_Table[num].selector = desc.selector;
    DPMI_CLIENT.Interrupt_Table[num].offset = desc.offset32;
}

dpmi_pm_block DPMImalloc(unsigned long size)
{
    dpmi_pm_block dummy, *ptr;
    memset(&dummy, 0, sizeof(dummy));
    ptr = DPMI_malloc(DPMI_CLIENT.pm_block_root, size);
    if (ptr)
	return *ptr;
    return dummy;
}
dpmi_pm_block DPMImallocLinear(unsigned long base, unsigned long size, int committed)
{
    dpmi_pm_block dummy, *ptr;
    memset(&dummy, 0, sizeof(dummy));
    ptr = DPMI_mallocLinear(DPMI_CLIENT.pm_block_root, base, size, committed);
    if (ptr)
	return *ptr;
    return dummy;
}
int DPMIfree(unsigned long handle)
{
    return DPMI_free(DPMI_CLIENT.pm_block_root, handle);
}
dpmi_pm_block DPMIrealloc(unsigned long handle, unsigned long size)
{
    dpmi_pm_block dummy, *ptr;
    memset(&dummy, 0, sizeof(dummy));
    ptr = DPMI_realloc(DPMI_CLIENT.pm_block_root, handle, size);
    if (ptr)
	return *ptr;
    return dummy;
}
dpmi_pm_block DPMIreallocLinear(unsigned long handle, unsigned long size,
  int committed)
{
    dpmi_pm_block dummy, *ptr;
    memset(&dummy, 0, sizeof(dummy));
    ptr = DPMI_reallocLinear(DPMI_CLIENT.pm_block_root, handle, size, committed);
    if (ptr)
	return *ptr;
    return dummy;
}
void DPMIfreeAll(void)
{
    return DPMI_freeAll(DPMI_CLIENT.pm_block_root);
}
int DPMIMapConventionalMemory(unsigned long handle, unsigned long offset,
			  unsigned long low_addr, unsigned long cnt)
{
    return DPMI_MapConventionalMemory(DPMI_CLIENT.pm_block_root,
	handle, offset, low_addr, cnt);
}
int DPMISetPageAttributes(unsigned long handle, int offs, us attrs[], int count)
{
    return DPMI_SetPageAttributes(DPMI_CLIENT.pm_block_root,
	handle, offs, attrs, count);
}
int DPMIGetPageAttributes(unsigned long handle, int offs, us attrs[], int count)
{
    return DPMI_GetPageAttributes(DPMI_CLIENT.pm_block_root,
	handle, offs, attrs, count);
}

static int get_dr(pid_t pid, int i, unsigned int *dri)
{
  *dri = ptrace(PTRACE_PEEKUSER, pid,
		(void *)offsetof(struct user, u_debugreg[i]), 0);
  D_printf("DPMI: ptrace peek user dr%d=%x\n", i, *dri);
  return *dri != -1 || errno == 0;
}

static int set_dr(pid_t pid, int i, unsigned long dri)
{
  int r = ptrace(PTRACE_POKEUSER, pid,
		 (void *)offsetof(struct user, u_debugreg[i]), (void *)dri);
  D_printf("DPMI: ptrace poke user r=%d dr%d=%lx\n", r, i, dri);
  return r == 0;
}

static int dpmi_debug_breakpoint(int op, struct sigcontext *scp)
{
  pid_t pid, vpid;
  int err, r, status;

  if (debug_level('M'))
  {
    switch(op) {
    case 0:
      D_printf("DPMI: Set breakpoint type %x size %x at %04x%04x\n",
	_HI(dx),_LO(dx),_LWORD(ebx),_LWORD(ecx));
    case 1:
      D_printf("DPMI: Clear breakpoint %x\n",_LWORD(ebx));
    case 2:
      D_printf("DPMI: Breakpoint %x state\n",_LWORD(ebx));
    case 3:
      D_printf("DPMI: Reset breakpoint %x\n",_LWORD(ebx));
    }
  }

  if (op == 0) {
    err = 0x21; /* invalid value (in DL or DH) */
    if (_LO(dx) == 0 || _LO(dx) == 3 || _LO(dx) > 4 || _HI(dx) > 2)
      return err;
    err = 0x16; /* too many breakpoints */
  } else {
    err = 0x23; /* invalid handle */
    if (_LWORD(ebx) > 3)
      return err;
  }

#ifdef X86_EMULATOR
  if (config.cpuemu>3) {
    e_dpmi_b0x(op,scp);
    return 0;
  }
#endif

  pid = getpid();
  vpid = fork();
  if (vpid == (pid_t)-1)
    return err;
  if (vpid == 0) {
    unsigned int dr6, dr7;
    /* child ptraces parent */
    r = ptrace(PTRACE_ATTACH, pid, 0, 0);
    D_printf("DPMI: ptrace attach %d op=%d\n", r, op);
    if (r == -1)
      _exit(err);
    do {
      r = waitpid(pid, &status, 0);
    } while (r == pid && !WIFSTOPPED(status));
    if (r == pid) switch (op) {
      case 0: {   /* set */
	int i;
	if(get_dr(pid, 7, &dr7)) for (i=0; i<4; i++) {
	  if ((~dr7 >> (i*2)) & 3) {
	    unsigned mask;
	    if (!set_dr(pid, i, (_LWORD(ebx) << 16) | _LWORD(ecx))) {
	      err = 0x25;
	      break;
	    }
	    dr7 |= (3 << (i*2));
	    mask = _HI(dx) & 3; if (mask==2) mask++;
	    mask |= ((_LO(dx)-1) << 2) & 0x0c;
	    dr7 |= mask << (i*4 + 16);
	    if (set_dr(pid, 7, dr7))
	      err = i;
	    break;
	  }
	}
	break;
      }
      case 1:   /* clear */
	if(get_dr(pid, 6, &dr6) && get_dr(pid, 7, &dr7)) {
	  int i = _LWORD(ebx);
	  dr6 &= ~(1 << i);
	  dr7 &= ~(3 << (i*2));
	  dr7 &= ~(15 << (i*4+16));
	  if (set_dr(pid, 6, dr6) && set_dr(pid, 7, dr7))
	    err = 0;
	  break;
	}
      case 2:   /* get */
	if(get_dr(pid, 6, &dr6))
	  err = (dr6 >> _LWORD(ebx)) & 1;
        break;
      case 3:   /* reset */
	if(get_dr(pid, 6, &dr6)) {
          dr6 &= ~(1 << _LWORD(ebx));
          if (set_dr(pid, 6, dr6))
	    err = 0;
	}
        break;
    }
    ptrace(PTRACE_DETACH, pid, 0, 0);
    D_printf("DPMI: ptrace detach\n");
    _exit(err);
  }
  D_printf("DPMI: waitpid start\n");
  r = waitpid(vpid, &status, 0);
  if (r != vpid || !WIFEXITED(status))
    return err;
  err = WEXITSTATUS(status);
  if (err >= 0 && err < 4) {
    if (op == 0)
      _LWORD(ebx) = err;
    else if (op == 2)
      _LWORD(eax) = err;
    err = 0;
  }
  D_printf("DPMI: waitpid end, err=%#x, op=%d\n", err, op);
  return err;
}

far_t DPMI_allocate_realmode_callback(u_short sel, int offs, u_short rm_sel,
	int rm_offs)
{
  int i;
  far_t ret = {};
  u_short rm_seg, rm_off;
  for (i=0; i< 0x10; i++)
    if ((DPMI_CLIENT.realModeCallBack[i].selector == 0) &&
        (DPMI_CLIENT.realModeCallBack[i].offset == 0))
      break;
  if (i >= 0x10) {
    D_printf("DPMI: Allocate real mode call back address failed.\n");
    return ret;
  }
  if (!(DPMI_CLIENT.realModeCallBack[i].rm_ss_selector
	     = AllocateDescriptors(1))) {
    D_printf("DPMI: Allocate real mode call back address failed.\n");
    return ret;
  }

  DPMI_CLIENT.realModeCallBack[i].selector = sel;
  DPMI_CLIENT.realModeCallBack[i].offset = offs;
  DPMI_CLIENT.realModeCallBack[i].rmreg_selector = rm_sel;
  DPMI_CLIENT.realModeCallBack[i].rmreg_offset = rm_offs;
  DPMI_CLIENT.realModeCallBack[i].rmreg = SEL_ADR(rm_sel, rm_offs);
  rm_seg = DPMI_CLIENT.rmcb_seg;
  rm_off = DPMI_CLIENT.rmcb_off + i;
  D_printf("DPMI: Allocate realmode callback for %#04x:%#08x use #%i callback address, %#4x:%#4x\n",
		DPMI_CLIENT.realModeCallBack[i].selector,
		DPMI_CLIENT.realModeCallBack[i].offset,i,
		rm_seg, rm_off);
  ret.segment = rm_seg;
  ret.offset = rm_off;
  return ret;
}

int DPMI_free_realmode_callback(u_short seg, u_short off)
{
  if ((seg == DPMI_CLIENT.rmcb_seg)
        && (off >= DPMI_CLIENT.rmcb_off &&
	    off < DPMI_CLIENT.rmcb_off + 0x10)) {
    int i = off - DPMI_CLIENT.rmcb_off;
    D_printf("DPMI: Free realmode callback #%i\n", i);
    DPMI_CLIENT.realModeCallBack[i].selector = 0;
    DPMI_CLIENT.realModeCallBack[i].offset = 0;
    FreeDescriptor(DPMI_CLIENT.realModeCallBack[i].rm_ss_selector);
    return 0;
  }
  return -1;
}

int DPMI_get_save_restore_address(far_t *raddr, struct pmaddr_s *paddr)
{
      raddr->segment = DPMI_SEG;
      raddr->offset = DPMI_OFF + HLT_OFF(DPMI_save_restore_rm);
      paddr->selector = dpmi_sel();
      paddr->offset = DPMI_SEL_OFF(DPMI_save_restore_pm);
      return max(sizeof(struct RealModeCallStructure), 52); /* size to hold all registers */
}

int DPMI_allocate_specific_ldt_descriptor(unsigned short selector)
{
    if (!AllocateDescriptorsAt(selector, 1))
	return -1;
    return 0;
}

static void do_int31(struct sigcontext *scp)
{
#if 0
/* old way to use DPMI API, as per specs */
#define API_32(s) DPMI_CLIENT.is_32
#else
/* allow 16bit clients to access the 32bit API. dosemu's DPMI extension. */
#define API_32(s) (Segments[(s)->cs >> 3].is_32 || DPMI_CLIENT.is_32)
#endif
#define API_16_32(x) (API_32(scp) ? (x) : (x) & 0xffff)
#define SEL_ADR_X(s, a) SEL_ADR_LDT(s, a, API_32(scp))

  if (debug_level('M')) {
    D_printf("DPMI: int31, ax=%04x, ebx=%08x, ecx=%08x, edx=%08x\n",
	_LWORD(eax),_ebx,_ecx,_edx);
    D_printf("        edi=%08x, esi=%08x, ebp=%08x, esp=%08x\n"
	     "        eip=%08x, eflags=%08lx\n",
	_edi,_esi,_ebp,_esp,_eip,eflags_VIF(_eflags));
    D_printf("        cs=%04x, ds=%04x, ss=%04x, es=%04x, fs=%04x, gs=%04x\n",
	_cs,_ds,_ss,_es,_fs,_gs);
  }

  _eflags &= ~CF;
  switch (_LWORD(eax)) {
  case 0x0000:
    if (!(_LWORD(eax) = AllocateDescriptors(_LWORD(ecx)))) {
      _LWORD(eax) = 0x8011;
      _eflags |= CF;
    }
    break;
  case 0x0001:
    CHECK_SELECTOR(_LWORD(ebx));
    if (FreeDescriptor(_LWORD(ebx))){
      _LWORD(eax) = 0x8022;
      _eflags |= CF;
      break;
    }
    /* do it dpmi 1.00 host\'s way */
    FreeSegRegs(scp, _LWORD(ebx));
    break;
  case 0x0002:
    if (!(_LWORD(eax)=ConvertSegmentToDescriptor(_LWORD(ebx)))) {
      _LWORD(eax) = 0x8011;
      _eflags |= CF;
    }
    break;
  case 0x0003:
    _LWORD(eax) = GetNextSelectorIncrementValue();
    break;
  case 0x0004:	/* Reserved lock selector, see interrupt list */
  case 0x0005:	/* Reserved unlock selector, see interrupt list */
    break;
  case 0x0006:
    CHECK_SELECTOR(_LWORD(ebx));
    {
      unsigned int baddress = GetSegmentBase(_LWORD(ebx));
      _LWORD(edx) = (us)(baddress & 0xffff);
      _LWORD(ecx) = (us)(baddress >> 16);
    }
    break;
  case 0x0007:
    CHECK_SELECTOR(_LWORD(ebx));
    if (SetSegmentBaseAddress(_LWORD(ebx), (_LWORD(ecx))<<16 | (_LWORD(edx)))) {
      _eflags |= CF;
      _LWORD(eax) = 0x8025;
    }
    break;
  case 0x0008:
    CHECK_SELECTOR(_LWORD(ebx));
    if (SetSegmentLimit(_LWORD(ebx), ((unsigned long)(_LWORD(ecx))<<16) | (_LWORD(edx)))) {
      _eflags |= CF;
      _LWORD(eax) = 0x8025;
    }
    break;
  case 0x0009:
    CHECK_SELECTOR(_LWORD(ebx));
    { int x;
      if ((x=SetDescriptorAccessRights(_LWORD(ebx), _LWORD(ecx))) !=0) {
        if (x == -1) _LWORD(eax) = 0x8021;
        else if (x == -2) _LWORD(eax) = 0x8022;
        else _LWORD(eax) = 0x8025;
        _eflags |= CF;
      }
    }
    break;
  case 0x000a:
    CHECK_SELECTOR(_LWORD(ebx));
    if (!(_LWORD(eax) = CreateAliasDescriptor(_LWORD(ebx)))) {
       _LWORD(eax) = 0x8011;
      _eflags |= CF;
    }
    break;
  case 0x000b:
    GetDescriptor(_LWORD(ebx), SEL_ADR_X(_es, _edi));
    break;
  case 0x000c:
    if (SetDescriptor(_LWORD(ebx), SEL_ADR_X(_es, _edi))) {
      _LWORD(eax) = 0x8022;
      _eflags |= CF;
      break;
    }
    /* DPMI-1.0 requires us to reload segregs */
    if (Segments[_LWORD(ebx) >> 3].not_present)
      FreeSegRegs(scp, _LWORD(ebx));
    break;
  case 0x000d:
    if (DPMI_allocate_specific_ldt_descriptor(_LWORD(ebx))) {
      _LWORD(eax) = 0x8022;
      _eflags |= CF;
    }
    break;
  case 0x000e: {
      int i;
      struct sel_desc_s *array = SEL_ADR_X(_es, _edi);
      for (i = 0; i < _LWORD(ecx); i++) {
        if (GetDescriptor(array[i].selector, array[i].descriptor) == -1)
	  break;
      }
      if (i < _LWORD(ecx)) {
        _LWORD(eax) = 0x8022;
        _eflags |= CF;
      }
      _LWORD(ecx) = i;
    }
    break;
  case 0x000f: {
      int i;
      struct sel_desc_s *array = SEL_ADR_X(_es, _edi);
      for (i = 0; i < _LWORD(ecx); i++) {
        if (SetDescriptor(array[i].selector, array[i].descriptor) == -1)
	  break;
      }
      if (i < _LWORD(ecx)) {
        _LWORD(eax) = 0x8022;
        _eflags |= CF;
      }
      _LWORD(ecx) = i;
    }
    break;

  case 0x0100:			/* Dos allocate memory */
  case 0x0101:			/* Dos free memory */
  case 0x0102:			/* Dos resize memory */
    {
        D_printf("DPMI: call DOS memory service AX=0x%04X, BX=0x%04x, DX=0x%04x\n",
                  _LWORD(eax), _LWORD(ebx), _LWORD(edx));

	save_rm_regs();
	REG(eflags) = eflags_VIF(_eflags);
	REG(ebx) = _LWORD(ebx);
	REG(es) = GetSegmentBase(_LWORD(edx)) >> 4;

	switch(_LWORD(eax)) {
	  case 0x0100: {
	    unsigned short begin_selector, num_descs;
	    unsigned long length;
	    int i;

	    length = _LWORD(ebx) << 4;
	    num_descs = (length ? (DPMI_CLIENT.is_32 ? 1 : (length/0x10000 +
					((length%0x10000) ? 1 : 0))) : 0);
	    if (!num_descs) goto err;

	    if (!(begin_selector = AllocateDescriptors(num_descs))) goto err;
	    _LWORD(edx) = begin_selector;

	    if (SetSelector(begin_selector, 0, length-1, DPMI_CLIENT.is_32,
			    MODIFY_LDT_CONTENTS_DATA, 0, 0, 0, 0)) goto err;
	    for(i = 1; i < num_descs - 1; i++) {
		if (SetSelector(begin_selector + (i<<3), 0, 0xffff,
		    DPMI_CLIENT.is_32, MODIFY_LDT_CONTENTS_DATA, 0, 0, 0, 0))
			goto err;
	    }
	    if (num_descs > 1) {
		if (SetSelector(begin_selector + ((num_descs-1)<<3), 0,
			    (length%0x10000 ? (length%0x10000)-1 : 0xffff),
			    DPMI_CLIENT.is_32, MODIFY_LDT_CONTENTS_DATA, 0, 0, 0, 0))
		    goto err;
	    }

	    LWORD(eax) = 0x4800;
	  }
	  break;

	  case 0x0101:
	    if (!ResizeDescriptorBlock(scp, _LWORD(edx), 0))
		goto err;

	    LWORD(eax) = 0x4900;
	    break;

	  case 0x0102: {
	    unsigned long old_length;

	    if (!ValidAndUsedSelector(_LWORD(edx))) goto err;
	    old_length = GetSegmentLimit(_LWORD(edx)) + 1;
	    if (!ResizeDescriptorBlock(scp, _LWORD(edx), _LWORD(ebx) << 4))
		goto err;
	    _LWORD(ebx) = old_length >> 4; /* in case of a failure */

	    LWORD(eax) = 0x4a00;
	  }
	  break;
	}

	REG(cs) = DPMI_SEG;
	REG(eip) = DPMI_OFF + HLT_OFF(DPMI_return_from_dos_memory);
	dpmi_set_pm(0);
	return do_int(0x21); /* call dos for memory service */

err:
        D_printf("DPMI: DOS memory service failed\n");
	_eflags |= CF;
	restore_rm_regs();
	dpmi_set_pm(1);
    }
    break;
  case 0x0200:	/* Get Real Mode Interrupt Vector */
    _LWORD(ecx) = ISEG(_LO(bx));
    _LWORD(edx) = IOFF(_LO(bx));
    D_printf("DPMI: Getting RM vec %#x = %#x:%#x\n", _LO(bx),_LWORD(ecx),_LWORD(edx));
    break;
  case 0x0201:	/* Set Real Mode Interrupt Vector */
    SETIVEC(_LO(bx), _LWORD(ecx), _LWORD(edx));
    D_printf("DPMI: Setting RM vec %#x = %#x:%#x\n", _LO(bx),_LWORD(ecx),_LWORD(edx));
    break;
  case 0x0202:	/* Get Processor Exception Handler Vector */
    _LWORD(ecx) = DPMI_CLIENT.Exception_Table[_LO(bx)].selector;
    _edx = DPMI_CLIENT.Exception_Table[_LO(bx)].offset;
    D_printf("DPMI: Getting Excp %#x = %#x:%#x\n", _LO(bx),_LWORD(ecx),_edx);
    break;
  case 0x0203:	/* Set Processor Exception Handler Vector */
    D_printf("DPMI: Setting Excp %#x = %#x:%#x\n", _LO(bx),_LWORD(ecx),_edx);
    DPMI_CLIENT.Exception_Table[_LO(bx)].selector = _LWORD(ecx);
    DPMI_CLIENT.Exception_Table[_LO(bx)].offset = API_16_32(_edx);
    break;
  case 0x0204: {	/* Get Protected Mode Interrupt vector */
      DPMI_INTDESC desc = dpmi_get_interrupt_vector(_LO(bx));
      _LWORD(ecx) = desc.selector;
      _edx = desc.offset32;
      D_printf("DPMI: Get Prot. vec. bx=%x sel=%x, off=%x\n", _LO(bx), _LWORD(ecx), _edx);
    }
    break;
  case 0x0205:	/* Set Protected Mode Interrupt vector */
    DPMI_CLIENT.Interrupt_Table[_LO(bx)].selector = _LWORD(ecx);
    DPMI_CLIENT.Interrupt_Table[_LO(bx)].offset = API_16_32(_edx);
    D_printf("DPMI: Put Prot. vec. bx=%x sel=%x, off=%x\n", _LO(bx),
      _LWORD(ecx), DPMI_CLIENT.Interrupt_Table[_LO(bx)].offset);
    break;
  case 0x0300:	/* Simulate Real Mode Interrupt */
  case 0x0301:	/* Call Real Mode Procedure With Far Return Frame */
  case 0x0302:	/* Call Real Mode Procedure With Iret Frame */
    save_rm_regs();
    {
      struct RealModeCallStructure *rmreg = SEL_ADR_X(_es, _edi);
      us *ssp;
      unsigned int rm_ssp, rm_sp;
      int i, rmask = ~((1 << cs_INDEX) | (1 << eip_INDEX));

      D_printf("DPMI: RealModeCallStructure at %p\n", rmreg);
      if (rmreg->ss == 0 && rmreg->sp == 0)
        rmask &= ~((1 << esp_INDEX) | (1 << ss_INDEX));
      DPMI_restore_rm_regs(rmreg, rmask);
      REG(eflags) |= dpmi_mhp_TF;

      ssp = (us *) SEL_ADR(_ss, _esp);
      rm_ssp = SEGOFF2LINEAR(REG(ss), 0);
      rm_sp = LWORD(esp);
      for (i=0;i<(_LWORD(ecx)); i++)
	pushw(rm_ssp, rm_sp, *(ssp+(_LWORD(ecx)) - 1 - i));
      LWORD(esp) -= 2 * (_LWORD(ecx));
      dpmi_set_pm(0);
      REG(cs) = DPMI_SEG;
      LWORD(eip) = DPMI_OFF + HLT_OFF(DPMI_return_from_realmode);
      switch (_LWORD(eax)) {
        case 0x0300:
          if (_LO(bx)==0x21)
            D_printf("DPMI: int 0x21 fn %04x\n",LWORD(eax));
	  do_int(_LO(bx));
	  break;
        case 0x0301:
	  fake_call_to(rmreg->cs, rmreg->ip);
	  break;
        case 0x0302:
	  fake_int_to(rmreg->cs, rmreg->ip);
	  break;
      }

/* --------------------------------------------------- 0x300:
     RM |  FC90C   |
	| dpmi_seg |
	|  flags   |
	| cx words |
   --------------------------------------------------- */
    }
#ifdef SHOWREGS
    if (debug_level('e')==0) {
      set_debug_level('g', debug_level('g') + 1);
      show_regs(__FILE__, __LINE__);
      set_debug_level('g', debug_level('g') - 1);
    }
#endif
    break;
  case 0x0303:	/* Allocate realmode call back address */
    {
      far_t rmc = DPMI_allocate_realmode_callback(_ds, API_16_32(_esi),
        _es, API_16_32(_edi));
      if (rmc.segment == 0 && rmc.offset == 0) {
        _eflags |= CF;
      } else {
        _LWORD(ecx) = rmc.segment;
        _LWORD(edx) = rmc.offset;
      }
    }
    break;
  case 0x0304: /* free realmode call back address */
    {
      int err = DPMI_free_realmode_callback(_LWORD(ecx), _LWORD(edx));
      if (err)
        _eflags |= CF;
    }
    break;
  case 0x0305: {	/* Get State Save/Restore Adresses */
      far_t raddr;
      struct pmaddr_s paddr;
      _LWORD(eax) = DPMI_get_save_restore_address(&raddr, &paddr);
      _LWORD(ebx) = raddr.segment;
      _LWORD(ecx) = raddr.offset;
      _LWORD(esi) = paddr.selector;
      _edi = paddr.offset;
    break;
  }
  case 0x0306:	/* Get Raw Mode Switch Adresses */
      _LWORD(ebx) = DPMI_SEG;
      _LWORD(ecx) = DPMI_OFF + HLT_OFF(DPMI_raw_mode_switch_rm);
      _LWORD(esi) = dpmi_sel();
      _edi = DPMI_SEL_OFF(DPMI_raw_mode_switch_pm);
    break;
  case 0x0400:	/* Get Version */
    _LWORD(eax) = DPMI_VERSION << 8 | DPMI_DRIVER_VERSION;
    _LO(bx) = 5;
    _LO(cx) = vm86s.cpu_type;
    _LWORD(edx) = 0x0870; /* PIC base imaster/slave interrupt */
    break;
  case 0x0401:			/* Get DPMI Capabilities 1.0 */
      {
	  char *buf = (char *)SEL_ADR(_es, _edi);
	  /*
	   * Our capabilities include:
	   * conventional memory mapping,
	   * demand zero fill,
	   * write-protect client,
	   * write-protect host.
	   */
	  _LWORD(eax) = 0x78;
	  _LWORD(ecx) = 0;
	  _LWORD(edx) = 0;
	  *buf = DPMI_VERSION;
	  *(buf+1) = DPMI_DRIVER_VERSION;
	  sprintf(buf+2, "DOSEMU Version %d.%d\n", VERSION, SUBLEVEL);
      }
    break;

  case 0x0500:
    GetFreeMemoryInformation(SEL_ADR_X(_es, _edi));
    break;
  case 0x0501:	/* Allocate Memory Block */
    {
      dpmi_pm_block block;
      unsigned int mem_required = (_LWORD(ebx))<<16 | (_LWORD(ecx));

      block = DPMImalloc(mem_required);
      if (!block.size) {
	D_printf("DPMI: client allocate memory failed.\n");
	_eflags |= CF;
	break;
      }
      D_printf("DPMI: malloc attempt for siz 0x%08x\n", (_LWORD(ebx))<<16 | (_LWORD(ecx)));
      D_printf("      malloc returns address %#x\n", block.base);
      D_printf("                using handle 0x%08x\n",block.handle);
      _LWORD(edi) = (block.handle)&0xffff;
      _LWORD(esi) = ((block.handle) >> 16) & 0xffff;
      _LWORD(ecx) = block.base & 0xffff;
      _LWORD(ebx) = (block.base >> 16) & 0xffff;
    }
    break;
  case 0x0502:	/* Free Memory Block */
    {
	D_printf(" DPMI: Free Mem Blk. for handle %08x\n",(_LWORD(esi))<<16 | (_LWORD(edi)));

        if(DPMIfree((_LWORD(esi))<<16 | (_LWORD(edi)))) {
	    D_printf("DPMI: client attempt to free a non exist handle\n");
	    _eflags |= CF;
	    break;
	}
    }
    break;
  case 0x0503:	/* Resize Memory Block */
    {
	unsigned newsize, handle;
	dpmi_pm_block block;
	handle = (_LWORD(esi))<<16 | (_LWORD(edi));
	newsize = (_LWORD(ebx)<<16 | _LWORD(ecx));
	D_printf("DPMI: Realloc to size %x\n", (_LWORD(ebx)<<16 | _LWORD(ecx)));
	D_printf("DPMI: For Mem Blk. for handle   0x%08x\n", handle);

	block = DPMIrealloc(handle, newsize);
	if (!block.size) {
	    D_printf("DPMI: client resize memory failed\n");
	    _eflags |= CF;
	    break;
	}
	D_printf("DPMI: realloc attempt for siz 0x%08x\n", newsize);
	D_printf("      realloc returns address %#x\n", block.base);
	_LWORD(ecx) = (unsigned long)(block.base) & 0xffff;
	_LWORD(ebx) = ((unsigned long)(block.base) >> 16) & 0xffff;
    }
    break;
  case 0x0504:			/* Allocate linear mem, 1.0 */
      {
	  unsigned int base_address = _ebx;
	  dpmi_pm_block block;
	  unsigned long length = _ecx;
	  if (!length) {
	      _eflags |= CF;
	      _LWORD(eax) = 0x8021;
	      break;
	  }
	  if (base_address & 0xfff) {
	      _eflags |= CF;
	      _LWORD(eax) = 0x8025; /* not page aligned */
	      break;
	  }
	  block = DPMImallocLinear(base_address, length, _edx & 1);
	  if (!block.size) {
	      if (!base_address)
		  _LWORD(eax) = 0x8013;	/* mem not available */
	      else
		  _LWORD(eax) = 0x8012;	/* linear mem not avail. */
	      _eflags |= CF;
	      break;
	  }
	  _ebx = block.base;
	  _esi = block.handle;
	  D_printf("DPMI: allocate linear mem attempt for siz 0x%08x at 0x%08x (%s)\n",
		   _ecx, base_address, _edx ? "committed" : "uncommitted");
	  D_printf("      malloc returns address %#x\n", block.base);
	  D_printf("                using handle 0x%08x\n",block.handle);
	  break;
      }
  case 0x0505:			/* Resize memory block, 1.0 */
    {
	unsigned long newsize, handle;
	dpmi_pm_block *old_block, block;
	unsigned short *sel_array;
	unsigned long old_base, old_len;

/* JES Unsure of ASSUMING sel_array OK to be nit to NULL */
	sel_array = NULL;
	handle = _esi;
	newsize = _ecx;

	if (!newsize) {
	    _eflags |= CF;
	    _LWORD(eax) = 0x8021; /* invalid value */
	    break;
	}

	D_printf("DPMI: Resize linear mem to size %lx, flags %x\n", newsize, _edx);
	D_printf("DPMI: For Mem Blk. for handle   0x%08lx\n", handle);
	old_block = lookup_pm_block(DPMI_CLIENT.pm_block_root, handle);
	if(!old_block) {
	    _eflags |= CF;
	    _LWORD(eax) = 0x8023; /* invalid handle */
	    break;
	}
	old_base = (unsigned long)old_block->base;
	old_len = old_block->size;

	if(_edx & 0x2) {		/* update descriptor required */
	    sel_array = SEL_ADR_X(_es, _ebx);
	    D_printf("DPMI: update descriptor required\n");
	}
	block = DPMIreallocLinear(handle, newsize, _edx & 1);
	if (!block.size) {
	    _LWORD(eax) = 0x8012;
	    _eflags |= CF;
	    break;
	}
	_ebx = (unsigned long)block.base;
	_esi = block.handle;
	if(_edx & 0x2)	{	/* update descriptor required */
	    int i;
	    unsigned short sel;
	    unsigned long sel_base;
	    for(i=0; i< _edi; i++) {
		sel = sel_array[i];
		if (Segments[sel >> 3].used == 0)
		    continue;
		if (Segments[sel >> 3].type & MODIFY_LDT_CONTENTS_STACK) {
		    if(Segments[sel >> 3].is_big)
			sel_base = Segments[sel>>3].base_addr +
			    Segments[sel>>3].limit*DPMI_page_size-1;
		    else
			sel_base = Segments[sel>>3].base_addr + Segments[sel>>3].limit - 1;
		}else
		    sel_base = Segments[sel>>3].base_addr;
		if ((old_base <= sel_base) &&
		    ( sel_base < (old_base+old_len)))
		    SetSegmentBaseAddress(sel,
					  Segments[sel>>3].base_addr +
					  (unsigned long)block.base -
					  old_base);
	    }
	}
    }
    break;
  case 0x0509:			/* Map conventional memory,1.0 */
    {
	unsigned long low_addr, handle, offset;

	handle = _esi;
	low_addr = _edx;
	offset = _ebx;

	if (low_addr > 0xf0000) {
	    _eflags |= CF;
	    _LWORD(eax) = 0x8003; /* system integrity */
	    break;
	}

	if ((low_addr & 0xfff) || (offset & 0xfff)) {
	    _eflags |= CF;
	    _LWORD(eax) = 0x8025; /* invalid linear address */
	    break;
	}

	D_printf("DPMI: Map conventional mem for handle %ld, offset %lx at low address %lx\n", handle, offset, low_addr);
	switch (DPMIMapConventionalMemory(handle, offset, low_addr, _ecx)) {
	  case -2:
	    _eflags |= CF;
	    _LWORD(eax) = 0x8023; /* invalid handle */
	    break;
	  case -1:
	    _LWORD(eax) = 0x8001;
	    _eflags |= CF;
	    break;
	}
    }
    break;
  case 0x050a:	/* Get mem block and base. 10 */
    {
	unsigned long handle;
	dpmi_pm_block *block;
	handle = (_LWORD(esi))<<16 | (_LWORD(edi));

	if((block = lookup_pm_block(DPMI_CLIENT.pm_block_root, handle)) == NULL) {
	    _LWORD(eax) = 0x8023;
	    _eflags |= CF;
	    break;
	}

	_LWORD(edi) = LO_WORD(block->size);
	_LWORD(esi) = HI_WORD(block->size);
	_LWORD(ecx) = LO_WORD(block->base);
	_LWORD(ebx) = HI_WORD(block->base);
    }
    break;
  case 0x0600:	/* Lock Linear Region */
  case 0x0601:	/* Unlock Linear Region */
  case 0x0602:	/* Mark Real Mode Region as Pageable */
  case 0x0603:	/* Relock Real Mode Region */
    break;
  case 0x0604:	/* Get Page Size */
    _LWORD(ebx) = 0;
    _LWORD(ecx) = DPMI_page_size;
    break;
  case 0x0701:	/* Reserved, DISCARD PAGES, see interrupt lst */
    D_printf("DPMI: undoc. func. 0x0701 called\n");
    D_printf("      BX=0x%04x, CX=0x%04x, SI=0x%04x, DI=0x%04x\n",
			_LWORD(ebx), _LWORD(ecx), _LWORD(esi), _LWORD(edi));
    break;
  case 0x0900:	/* Get and Disable Virtual Interrupt State */
    _LO(ax) = isset_IF() ? 1 : 0;
    D_printf("DPMI: Get-and-clear VIF, %i\n", _LO(ax));
    clear_IF();
    break;
  case 0x0901:	/* Get and Enable Virtual Interrupt State */
    _LO(ax) = isset_IF() ? 1 : 0;
    D_printf("DPMI: Get-and-set VIF, %i\n", _LO(ax));
    set_IF();
    break;
  case 0x0902:	/* Get Virtual Interrupt State */
    _LO(ax) = isset_IF() ? 1 : 0;
    D_printf("DPMI: Get VIF, %i\n", _LO(ax));
    break;
  case 0x0a00:	/* Get Vendor Specific API Entry Point */
    get_ext_API(scp);
    break;
  case 0x0b00:	/* Set Debug Breakpoint ->bx=handle(!CF) */
  case 0x0b01:	/* Clear Debug Breakpoint, bx=handle */
  case 0x0b02:	/* Get Debug Breakpoint State, bx=handle->ax=state(!CF) */
  case 0x0b03:	/* Reset Debug Breakpoint, bx=handle */
    {
      int err = dpmi_debug_breakpoint(_LWORD(eax)-0x0b00, scp);
      if (err) {
	_LWORD(eax) = 0x8000 | err;
	_eflags |= CF;
      }
    }
    break;

  case 0x0c00:	/* Install Resident Service Provider Callback */
    {
      struct RSPcall_s *callback = SEL_ADR_X(_es, _edi);
      if (RSP_num >= DPMI_MAX_CLIENTS) {
        _eflags |= CF;
	_LWORD(eax) = 0x8015;
      } else {
        RSP_callbacks[RSP_num].call = *callback;
        DPMI_CLIENT.RSP_installed = 1;
        D_printf("installed Resident Service Provider Callback %i\n", RSP_num);
      }
    }
    break;
  case 0x0c01:	/* Terminate and Stay Resident */
    quit_dpmi(scp, _LO(bx), 1, _LWORD(edx), 1);
    break;

  case 0x0e00:	/* Get Coprocessor Status */
    _LWORD(eax) = 0x4d;
    break;
  case 0x0e01:	/* Set Coprocessor Emulation */
    break;

  case 0x0506:			/* Get Page Attributes */
    D_printf("DPMI: Get Page Attributes for %i pages\n", _ecx);
    if (!DPMIGetPageAttributes(_esi, _ebx, (us *)SEL_ADR(_es, _edx), _ecx))
      _eflags |= CF;
    break;

  case 0x0507:			/* Set Page Attributes */
    D_printf("DPMI: Set Page Attributes for %i pages\n", _ecx);
    if (!DPMISetPageAttributes(_esi, _ebx, (us *)SEL_ADR(_es, _edx), _ecx))
      _eflags |= CF;
    break;

  case 0x0508:	/* Map Device */
    D_printf("DPMI: ERROR: device mapping not supported\n");
    _LWORD(eax) = 0x8001;
    _eflags |= CF;
    break;

  case 0x0700:	/* Reserved,MARK PAGES AS PAGING CANDIDATES, see intr. lst */
  case 0x0702:	/* Mark Page as Demand Paging Candidate */
  case 0x0703:	/* Discard Page Contents */
    D_printf("DPMI: unimplemented int31 func %#x\n",_LWORD(eax));
    break;

  case 0x0800: {	/* create Physical Address Mapping */
      unsigned addr, size, vbase;

      addr = (_LWORD(ebx)) << 16 | (_LWORD(ecx));
      size = (_LWORD(esi)) << 16 | (_LWORD(edi));

      D_printf("DPMI: Map Physical Memory, addr=%#08x size=%#x\n", addr, size);

      vbase = get_hardware_ram(addr);
      if (vbase == -1) {
	_eflags |= CF;
	break;
      }
      _LWORD(ebx) = vbase >> 16;
      _LWORD(ecx) = vbase;
      D_printf("DPMI: getting physical memory area at 0x%x, size 0x%x, "
		     "ret=%#x:%#x\n",
	       addr, size, _LWORD(ebx), _LWORD(ecx));
    }
    break;
  case 0x0801: {	/* free Physical Address Mapping */
      size_t vbase;
      vbase = (_LWORD(ebx)) << 16 | (_LWORD(ecx));
      D_printf("DPMI: Unmap Physical Memory, vbase=%#08zx\n", vbase);
      /* since we have all the necessary physical memory regions
       * pre-mapped permanently, not much to do here. */
    }
    break;

  default:
    D_printf("DPMI: unimplemented int31 func %#x\n",_LWORD(eax));
    _eflags |= CF;
  } /* switch */
  if (_eflags & CF)
    D_printf("DPMI: dpmi function failed, CF=1\n");
}

static void dpmi_realmode_callback(int rmcb_client, int num)
{
    void *sp;
    struct sigcontext *scp = &DPMI_CLIENT.stack_frame;

    if (rmcb_client > current_client || num >= 0x10)
      return;

    D_printf("DPMI: Real Mode Callback for #%i address of client %i (from %i)\n",
      num, rmcb_client, current_client);
    DPMI_save_rm_regs(DPMIclient[rmcb_client].realModeCallBack[num].rmreg);
    save_pm_regs(&DPMI_CLIENT.stack_frame);
    sp = enter_lpms(&DPMI_CLIENT.stack_frame);

    /* the realmode callback procedure will return by an iret */
    /* WARNING - realmode flags can contain the dreadful NT flag which
     * will produce an exception 10 as soon as we return from the
     * callback! */
    _eflags =  REG(eflags)&(~(AC|VM|TF|NT));

    if (DPMI_CLIENT.is_32) {
	unsigned int *ssp = sp;
	*--ssp = get_vFLAGS(_eflags);
	*--ssp = dpmi_sel();
	*--ssp = DPMI_SEL_OFF(DPMI_return_from_rm_callback);
	_esp -= 12;
    } else {
	unsigned short *ssp = sp;
	*--ssp = get_vFLAGS(_eflags);
	*--ssp = dpmi_sel();
	*--ssp = DPMI_SEL_OFF(DPMI_return_from_rm_callback);
	LO_WORD(_esp) -= 6;
    }
    _cs = DPMIclient[rmcb_client].realModeCallBack[num].selector;
    _eip = DPMIclient[rmcb_client].realModeCallBack[num].offset;
    SetSelector(DPMIclient[rmcb_client].realModeCallBack[num].rm_ss_selector,
		(REG(ss)<<4), 0xffff, DPMI_CLIENT.is_32,
		MODIFY_LDT_CONTENTS_DATA, 0, 0, 0, 0);
    _ds = DPMIclient[rmcb_client].realModeCallBack[num].rm_ss_selector;
    _esi = REG(esp);
    _es = DPMIclient[rmcb_client].realModeCallBack[num].rmreg_selector;
    _edi = DPMIclient[rmcb_client].realModeCallBack[num].rmreg_offset;

    clear_IF();
    dpmi_set_pm(1);
}

static void rmcb_hlt(Bit16u off, void *arg)
{
    dpmi_realmode_callback((long)arg, off);
}

static void dpmi_RSP_call(struct sigcontext *scp, int num, int terminating)
{
  unsigned char *code, *data;
  void *sp;
  unsigned long eip;
  if (DPMI_CLIENT.is_32) {
    if ((RSP_callbacks[num].call.code32[5] & 0x88) != 0x88)
      return;
    code = RSP_callbacks[num].call.code32;
    data = RSP_callbacks[num].call.data32;
    eip = RSP_callbacks[num].call.eip;
  } else {
    if ((RSP_callbacks[num].call.code16[5] & 0x88) != 0x88)
      return;
    code = RSP_callbacks[num].call.code16;
    data = RSP_callbacks[num].call.data16;
    eip = RSP_callbacks[num].call.ip;
  }

  if (!terminating) {
    DPMI_CLIENT.RSP_cs[num] = AllocateDescriptors(1);
    SetDescriptor(DPMI_CLIENT.RSP_cs[num], (unsigned int *)code);
    if ((data[5] & 0x88) == 0x80) {
      DPMI_CLIENT.RSP_ds[num] = AllocateDescriptors(1);
      SetDescriptor(DPMI_CLIENT.RSP_ds[num], (unsigned int *)data);
    } else {
      DPMI_CLIENT.RSP_ds[num] = 0;
    }
  }

  save_pm_regs(scp);
  sp = enter_lpms(scp);
  if (DPMI_CLIENT.is_32) {
    unsigned int *ssp = sp;
    *--ssp = in_dpmi_pm();
    *--ssp = dpmi_sel();
    *--ssp = DPMI_SEL_OFF(DPMI_return_from_RSPcall);
    _esp -= 12;
  } else {
    unsigned short *ssp = sp;
    *--ssp = in_dpmi_pm();
    *--ssp = dpmi_sel();
    *--ssp = DPMI_SEL_OFF(DPMI_return_from_RSPcall);
    _LWORD(esp) -= 6;
  }

  _es = _fs = _gs = 0;
  _ds = DPMI_CLIENT.RSP_ds[num];
  _cs = DPMI_CLIENT.RSP_cs[num];
  _eip = eip;
  _eax = terminating;
  _ebx = in_dpmi;

  dpmi_set_pm(1);
}

void dpmi_cleanup(void)
{
  D_printf("DPMI: cleanup\n");
  if (in_dpmi_pm())
    dosemu_error("Quitting DPMI while in_dpmi_pm\n");
  msdos_done();
  FreeAllDescriptors();
  DPMI_free(host_pm_block_root, DPMI_CLIENT.pm_stack->handle);
  hlt_unregister_handler(DPMI_CLIENT.rmcb_off);
  if (!DPMI_CLIENT.RSP_installed && DPMI_CLIENT.pm_block_root) {
    DPMIfreeAll();
    free(DPMI_CLIENT.pm_block_root);
    DPMI_CLIENT.pm_block_root = NULL;
  }

  if (in_dpmi == 1) {
    SETIVEC(0x1c, s_i1c.segment, s_i1c.offset);
    SETIVEC(0x23, s_i23.segment, s_i23.offset);
    SETIVEC(0x24, s_i24.segment, s_i24.offset);

    win31_mode = 0;
  }
  cli_blacklisted = 0;
  in_dpmi--;
}

static void quit_dpmi(struct sigcontext *scp, unsigned short errcode,
    int tsr, unsigned short tsr_para, int dos_exit)
{
  int i;
  int have_tsr = tsr && DPMI_CLIENT.RSP_installed;

  /* this is checked in dpmi_cleanup */
  DPMI_CLIENT.RSP_installed = have_tsr;

  /* do this all before doing RSP call */
  dpmi_set_pm(0);
  if (DPMI_CLIENT.in_dpmi_pm_stack) {
      error("DPMI: Warning: trying to leave DPMI when in_dpmi_pm_stack=%i\n",
        DPMI_CLIENT.in_dpmi_pm_stack);
    DPMI_CLIENT.in_dpmi_pm_stack = 0;
  }

  if (DPMI_CLIENT.RSP_state == 0) {
    DPMI_CLIENT.RSP_state = 1;
    for (i = 0;i < RSP_num; i++) {
      D_printf("DPMI: Calling RSP %i for termination\n", i);
      dpmi_RSP_call(scp, i, 1);
    }
  }

  if (have_tsr) {
    RSP_callbacks[RSP_num].pm_block_root = DPMI_CLIENT.pm_block_root;
    RSP_num++;
  }
  if (!in_dpmi_pm())
    dpmi_cleanup();

  if (dos_exit) {
    if (!have_tsr || !tsr_para) {
      HI(ax) = 0x4c;
      LO(ax) = errcode;
      do_int(0x21);
    } else {
      HI(ax) = 0x31;
      LO(ax) = errcode;
      LWORD(edx) = tsr_para;
      do_int(0x21);
    }
  }
}

static void chain_rm_int(struct sigcontext *scp, int i)
{
  D_printf("DPMI: Calling real mode handler for int 0x%02x\n", i);
  save_rm_regs();
  pm_to_rm_regs(scp, ~0);
  REG(cs) = DPMI_SEG;
  REG(eip) = DPMI_OFF + HLT_OFF(DPMI_return_from_rmint);
  do_int(i);
}

static void chain_hooked_int(struct sigcontext *scp, int i)
{
  far_t iaddr;
  D_printf("DPMI: Calling real mode handler for int 0x%02x\n", i);
  save_rm_regs();
  pm_to_rm_regs(scp, ~0);
  REG(cs) = DPMI_SEG;
  REG(eip) = DPMI_OFF + HLT_OFF(DPMI_return_from_dosint) + i;
  switch (i) {
  case 0x1c:
    iaddr = s_i1c;
    break;
  case 0x23:
    iaddr = s_i23;
    break;
  case 0x24:
    iaddr = s_i24;
    break;
  }

  D_printf("DPMI: Calling real mode handler for int 0x%02x, %04x:%04x\n",
	i, iaddr.segment, iaddr.offset);
  fake_int_to(iaddr.segment, iaddr.offset);
}

static void do_dpmi_int(struct sigcontext *scp, int i)
{
  D_printf("DPMI: int 0x%04x, AX=0x%04x\n", i, _LWORD(eax));
  switch (i) {
    case 0x2f:
      switch (_LWORD(eax)) {
	case 0x1684:
	  D_printf("DPMI: Get VxD entry point, BX = 0x%04x\n", _LWORD(ebx));
	  get_VXD_entry(scp);
	  return;
	case 0x1686:
          D_printf("DPMI: CPU mode check in protected mode.\n");
          _eax = 0;
          return;
        case 0x168a:
          get_ext_API(scp);
          if (!(_eflags & CF))
            return;
          break;
      }
      break;
    case 0x31:
      switch (_LWORD(eax)) {
        case 0x0700:
        case 0x0701: {
          static int once=1;
          if (once) once=0;
          else {
            _eflags &= ~CF;
            return;
          }
        }
      }
      return do_int31(scp);
    case 0x21:
      switch (_HI(ax)) {
        case 0x4c:
          D_printf("DPMI: leaving DPMI with error code 0x%02x, in_dpmi=%i\n",
            _LO(ax), in_dpmi);
	  quit_dpmi(scp, _LO(ax), 0, 0, 1);
	  return;
      }
      break;
  }

  if (i == 0x1c || i == 0x23 || i == 0x24) {
    chain_hooked_int(scp, i);
  } else if (config.pm_dos_api) {
    int msdos_ret;
    struct RealModeCallStructure rmreg;
    int rm_mask = (1 << cs_INDEX) | (1 << eip_INDEX);
    u_char stk[256];
    int stk_used;

    rmreg.cs = DPMI_SEG;
    rmreg.ip = DPMI_OFF + HLT_OFF(DPMI_return_from_dosint) + i;
    msdos_ret = msdos_pre_extender(scp, i, &rmreg, &rm_mask, stk, sizeof(stk),
	    &stk_used);
    switch (msdos_ret) {
    case MSDOS_NONE:
      chain_rm_int(scp, i);
      break;
    case MSDOS_RM:
      save_rm_regs();
      pm_to_rm_regs(scp, ~rm_mask);
      DPMI_restore_rm_regs(&rmreg, rm_mask);
      LWORD(esp) -= stk_used;
      MEMCPY_2DOS(SEGOFF2LINEAR(REG(ss), LWORD(esp)),
	    stk + sizeof(stk) - stk_used, stk_used);
      break;
    case MSDOS_DONE:
      return;
    }
  } else {
    chain_rm_int(scp, i);
  }

  dpmi_set_pm(0);
  D_printf("DPMI: calling real mode interrupt 0x%02x, ax=0x%04x\n",i,LWORD(eax));
}

/* DANG_BEGIN_FUNCTION run_pm_int
 *
 * This routine is used for running protected mode hardware
 * interrupts.
 * run_pm_int() switches to the locked protected mode stack
 * and calls the handler. If no handler is installed the
 * real mode interrupt routine is called.
 *
 * DANG_END_FUNCTION
 */

void run_pm_int(int i)
{
  void *sp;
  unsigned short old_ss;
  unsigned int old_esp;
  unsigned char imr, isr;
  struct sigcontext *scp = &DPMI_CLIENT.stack_frame;

  D_printf("DPMI: run_pm_int(0x%02x) called, in_dpmi_pm=0x%02x\n",i,in_dpmi_pm());

  if (DPMI_CLIENT.Interrupt_Table[i].selector == dpmi_sel()) {

    D_printf("DPMI: Calling real mode handler for int 0x%02x\n", i);

    if (in_dpmi_pm())
      fake_pm_int();
    real_run_int(i);
    return;
  }

  old_ss = _ss;
  old_esp = _esp;
  sp = enter_lpms(&DPMI_CLIENT.stack_frame);
  imr = port_inb(0x21);

  D_printf("DPMI: Calling protected mode handler for int 0x%02x\n", i);
  if (DPMI_CLIENT.is_32) {
    unsigned int *ssp = sp;
    *--ssp = imr;
    *--ssp = 0;	/* reserved */
    *--ssp = in_dpmi_pm();
    *--ssp = old_ss;
    *--ssp = old_esp;
    *--ssp = _cs;
    *--ssp = _eip;
    *--ssp = get_vFLAGS(_eflags);
    *--ssp = dpmi_sel();
    *--ssp = DPMI_SEL_OFF(DPMI_return_from_pm);
    _esp -= 40;
  } else {
    unsigned short *ssp = sp;
    *--ssp = imr;
    /* store the high word of ESP, because CPU corrupts it */
    *--ssp = HI_WORD(old_esp);
    *--ssp = in_dpmi_pm();
    *--ssp = old_ss;
    *--ssp = LO_WORD(old_esp);
    *--ssp = _cs;
    *--ssp = (unsigned short) _eip;
    *--ssp = (unsigned short) get_vFLAGS(_eflags);
    *--ssp = dpmi_sel();
    *--ssp = DPMI_SEL_OFF(DPMI_return_from_pm);
    LO_WORD(_esp) -= 20;
  }
  _cs = DPMI_CLIENT.Interrupt_Table[i].selector;
  _eip = DPMI_CLIENT.Interrupt_Table[i].offset;
  _eflags &= ~(TF | NT | AC);
  dpmi_set_pm(1);
  clear_IF();
  in_dpmi_irq++;

  /* this is a protection for careless clients that do sti
   * in the inthandlers. There are plenty of those, unfortunately:
   * try playing Transport Tycoon without this hack.
   * The previous work-around was in a great bunch of hacks in PIC,
   * requiring dpmi to call pic_iret_dpmi() for re-enabling interrupts.
   * The alternative is to ignore STI while in a sighandler. There
   * are two problems with that:
   * - STI can be done also by the chained real-mode handler
   * - We need to allow processing the different IRQ levels for performance
   * So simply mask the currently processing IRQ on PIC. */
  port_outb(0x20, 0xb);
  isr = port_inb(0x20);
  port_outb(0x21, imr | isr);
#ifdef USE_MHPDBG
  mhp_debug(DBG_INTx + (i << 8), 0, 0);
#endif
}

/* DANG_BEGIN_FUNCTION run_pm_dos_int
 *
 * This routine is used for reflecting the software
 * interrupts 0x1c, 0x23 and 0x24 to protected mode.
 *
 * DANG_END_FUNCTION
 */
static void run_pm_dos_int(int i)
{
  void  *sp;
  unsigned long ret_eip;
  struct sigcontext *scp = &DPMI_CLIENT.stack_frame;

  D_printf("DPMI: run_pm_dos_int(0x%02x) called\n",i);

  if (DPMI_CLIENT.Interrupt_Table[i].selector == dpmi_sel()) {
    far_t iaddr;
    D_printf("DPMI: Calling real mode handler for int 0x%02x\n", i);
    switch (i) {
    case 0x1c:
	iaddr = s_i1c;
	break;
    case 0x23:
	iaddr = s_i23;
	break;
    case 0x24:
	iaddr = s_i24;
	break;
    default:
	error("run_pm_dos_int with int=%x\n", i);
	return;
    }
    if (iaddr.segment == DPMI_SEG)
	return;
    jmp_to(iaddr.segment, iaddr.offset);
    return;
  }

  save_pm_regs(&DPMI_CLIENT.stack_frame);
  rm_to_pm_regs(&DPMI_CLIENT.stack_frame, ~0);
  sp = enter_lpms(&DPMI_CLIENT.stack_frame);

  switch(i) {
    case 0x1c:
      ret_eip = DPMI_SEL_OFF(DPMI_return_from_int_1c);
      break;
    case 0x23:
      ret_eip = DPMI_SEL_OFF(DPMI_return_from_int_23);
      break;
    case 0x24:
      ret_eip = DPMI_SEL_OFF(DPMI_return_from_int_24);
      _ebp = ConvertSegmentToDescriptor(LWORD(ebp));
      /* maybe copy the RM stack? */
      break;
    default:
      error("run_pm_dos_int called with arg 0x%x\n", i);
      leavedos(87);
      return;
  }

  D_printf("DPMI: Calling protected mode handler for DOS int 0x%02x\n", i);
  if (DPMI_CLIENT.is_32) {
    unsigned int *ssp = sp;
    *--ssp = get_vFLAGS(_eflags);
    *--ssp = dpmi_sel();
    *--ssp = ret_eip;
    _esp -= 12;
  } else {
    unsigned short *ssp = sp;
    *--ssp = get_vFLAGS(_eflags);
    *--ssp = dpmi_sel();
    *--ssp = ret_eip;
    LO_WORD(_esp) -= 6;
  }
  _cs = DPMI_CLIENT.Interrupt_Table[i].selector;
  _eip = DPMI_CLIENT.Interrupt_Table[i].offset;
  _eflags &= ~(TF | NT | AC);
  dpmi_set_pm(1);
  clear_IF();
#ifdef USE_MHPDBG
  mhp_debug(DBG_INTx + (i << 8), 0, 0);
#endif
}

static void run_dpmi_thr(void *arg)
{
  in_dpmic_thr++;
  while (1) {
    int retcode;
    if (!in_dpmi_pm())		// re-check after coopth_yield()! not "else"
      break;
    if (return_requested) {
      return_requested = 0;
      coopth_yield();
      continue;
    }
#ifdef USE_MHPDBG
    if (mhpdbg_is_stopped()) {
      coopth_yield();
      continue;
    }
#endif
    retcode = (
#ifdef X86_EMULATOR
	config.cpuemu>3?
	e_dpmi(&DPMI_CLIENT.stack_frame) :
#endif
	dpmi_control());
#ifdef USE_MHPDBG
    if (retcode > 0 && mhpdbg.active) {
      if ((retcode ==1) || (retcode ==3)) mhp_debug(DBG_TRAP + (retcode << 8), 0, 0);
      else mhp_debug(DBG_INTxDPMI + (retcode << 8), 0, 0);
      coopth_yield();
      continue;
    }
#endif
    if (in_dpmi_pm())
      coopth_yield();
  }
  in_dpmic_thr--;
}

static void run_dpmi(void)
{
    coopth_start(dpmi_ctid, run_dpmi_thr, NULL);
}

static void dpmi_thr(void *arg)
{
    in_dpmi_thr++;
    indirect_dpmi_transfer();
    in_dpmi_thr--;
}

void dpmi_setup(void)
{
    int i, type;
    unsigned int base_addr, limit, *lp;
    dpmi_pm_block *block;

    if (!config.dpmi) return;
#ifdef __x86_64__
    {
      unsigned int i, j;
      void *addr;
      /* search for page with bits 16-31 clear within first 47 bits
	 of address space */
      for (i = 1; i < 0x8000; i++) {
	for (j = 0; j < 0x10000; j += PAGE_SIZE) {
	  addr = (void *)(i*0x100000000UL + j);
	  iret_frame = mmap_mapping(MAPPING_SCRATCH | MAPPING_NOOVERLAP,
				    addr, PAGE_SIZE,
				    PROT_READ | PROT_WRITE, 0);
	  if (iret_frame != MAP_FAILED)
	    goto out;
	}
      }
    out:
      if (iret_frame != addr) {
	error("Can't find DPMI iret page, leaving\n");
	leavedos(0x24);
      }
    }
#endif

    get_ldt(ldt_buffer);
    memset(Segments, 0, sizeof(Segments));
    for (i = 0; i < MAX_SELECTORS; i++) {
      lp = (unsigned int *)&ldt_buffer[i * LDT_ENTRY_SIZE];
      base_addr = (*lp >> 16) & 0x0000FFFF;
      limit = *lp & 0x0000FFFF;
      lp++;
      base_addr |= (*lp & 0xFF000000) | ((*lp << 16) & 0x00FF0000);
      limit |= (*lp & 0x000F0000);
      type = (*lp >> 10) & 3;
      if (base_addr || limit || type) {
        D_printf("LDT entry 0x%x used: b=0x%x l=0x%x t=%i\n",i,base_addr,limit,type);
        Segments[i].used = 0xfe;
      }
    }

    if (dpmi_alloc_pool())
	leavedos(2);
    dpmi_free_memory = dpmi_total_memory;
    host_pm_block_root = calloc(1, sizeof(dpmi_pm_block_root));

    if (!(dpmi_sel16 = allocate_descriptors(1))) goto err;
    if (!(dpmi_sel32 = allocate_descriptors(1))) goto err;
    if (!(dpmi_data_sel16 = allocate_descriptors(1))) goto err;
    if (!(dpmi_data_sel32 = allocate_descriptors(1))) goto err;

    block = DPMI_malloc(host_pm_block_root,
			PAGE_ALIGN(DPMI_sel_code_end-DPMI_sel_code_start));
    if (block == NULL) {
      error("DPMI: can't allocate memory for DPMI host helper code\n");
      goto err2;
    }
    MEMCPY_2DOS(block->base, DPMI_sel_code_start,
		DPMI_sel_code_end-DPMI_sel_code_start);
    if (SetSelector(dpmi_sel16, block->base,
		    DPMI_SEL_OFF(DPMI_sel_code_end)-1, 0,
                  MODIFY_LDT_CONTENTS_CODE, 0, 0, 0, 0)) {
      if ((kernel_version_code & 0xffff00) >= KERNEL_VERSION(3, 14, 0)) {
        dpmi_not_supported = 1;
        error("DPMI is not supported on your kernel ( >= 3.14 ), sorry!\n"
	    "Try enabling CPU emulator with $_cpu_emu=\"full\" in dosemu.conf\n");
      }
      goto err2;
    }
    if (SetSelector(dpmi_sel32, block->base,
		    DPMI_SEL_OFF(DPMI_sel_code_end)-1, 1,
                  MODIFY_LDT_CONTENTS_CODE, 0, 0, 0, 0)) goto err;

    block = DPMI_malloc(host_pm_block_root,
			PAGE_ALIGN(DPMI_sel_data_end-DPMI_sel_data_start));
    if (block == NULL) {
      error("DPMI: can't allocate memory for DPMI host helper data\n");
      goto err2;
    }
    if (SetSelector(dpmi_data_sel16, block->base,
		    DPMI_DATA_OFF(DPMI_sel_data_end)-1, 0,
                  MODIFY_LDT_CONTENTS_DATA, 0, 0, 0, 0)) goto err;
    if (SetSelector(dpmi_data_sel32, block->base,
		    DPMI_DATA_OFF(DPMI_sel_data_end)-1, 1,
                  MODIFY_LDT_CONTENTS_DATA, 0, 0, 0, 0)) goto err;

    if (config.pm_dos_api) {
      unsigned char *alias, *lbuf;

      msdos_setup();
      /* allocate shared buffers for msdos to emulate R/W LDT */
      lbuf = alloc_mapping(MAPPING_SHARED,
	PAGE_ALIGN(LDT_ENTRIES*LDT_ENTRY_SIZE), -1);
      if (lbuf == MAP_FAILED) {
        error("DPMI: can't allocate memory for ldt_buffer\n");
        goto err;
      }
      block = DPMI_malloc(host_pm_block_root,
			  PAGE_ALIGN(LDT_ENTRIES*LDT_ENTRY_SIZE));
      if (block == NULL) {
        error("DPMI: can't allocate memory for ldt_alias\n");
        goto err;
      }
      alias = alias_mapping(MAPPING_DPMI, block->base,
	PAGE_ALIGN(LDT_ENTRIES*LDT_ENTRY_SIZE), PROT_READ, lbuf);
      if (alias == MAP_FAILED) {
        error("DPMI: can't alias memory for ldt_alias\n");
        goto err;
      }
      memcpy(lbuf, ldt_buffer, LDT_ENTRIES * LDT_ENTRY_SIZE);
      msdos_ldt_setup(lbuf, alias);
    }

    dpmi_ctid = coopth_create("dpmi_control");
    coopth_set_detached(dpmi_ctid);
    return;

err:
    error("DPMI initialization failed, disabling\n");
err2:
    config.dpmi = 0;
}

void dpmi_reset(void)
{
    while (in_dpmi) {
	dpmi_set_pm(0);
	dpmi_cleanup();
    }
    if (config.pm_dos_api)
      msdos_reset(EMM_SEGMENT);
}

void dpmi_init(void)
{
  /* Holding spots for REGS and Return Code */
  unsigned short CS, DS, ES, SS, my_cs;
  unsigned int ssp, sp;
  unsigned int my_ip, i;
  unsigned char *cp;
  int inherit_idt;
  struct sigcontext *scp;
  emu_hlt_t hlt_hdlr = HLT_INITIALIZER;

  CARRY;

  if (!config.dpmi)
    return;

  D_printf("DPMI: initializing\n");
  if (in_dpmi>=DPMI_MAX_CLIENTS) {
    p_dos_str("Sorry, only %d DPMI clients supported under DOSEMU :-(\n", DPMI_MAX_CLIENTS);
    return;
  }

  in_dpmi++;
  memset(&DPMI_CLIENT, 0, sizeof(DPMI_CLIENT));
  dpmi_is_cli = 0;

  DPMI_CLIENT.is_32 = LWORD(eax) ? 1 : 0;

  if (in_dpmi == 1 && !RSP_num) {
    DPMI_rm_procedure_running = 0;
    pm_block_handle_used = 1;
  }

  DPMI_CLIENT.private_data_segment = REG(es);

  DPMI_CLIENT.pm_stack = DPMI_malloc(host_pm_block_root,
				     PAGE_ALIGN(DPMI_pm_stack_size));
  if (DPMI_CLIENT.pm_stack == NULL) {
    error("DPMI: can't allocate memory for locked protected mode stack\n");
    leavedos(2);
  }

  if (!(DPMI_CLIENT.PMSTACK_SEL = AllocateDescriptors(1))) goto err;
  if (SetSelector(DPMI_CLIENT.PMSTACK_SEL, DPMI_CLIENT.pm_stack->base,
        DPMI_pm_stack_size-1, DPMI_CLIENT.is_32,
        MODIFY_LDT_CONTENTS_DATA, 0, 0, 0, 0)) goto err;

  if (in_dpmi > 1)
    inherit_idt = DPMI_CLIENT.is_32 == PREV_DPMI_CLIENT.is_32
#if WINDOWS_HACKS
/* work around the disability of win31 in Standard mode to run the DPMI apps */
	&& (win31_mode != 2)
#endif
    ;
  else
    inherit_idt = 0;

  for (i=0;i<0x100;i++) {
    if (inherit_idt) {
      DPMI_CLIENT.Interrupt_Table[i].offset = PREV_DPMI_CLIENT.Interrupt_Table[i].offset;
      DPMI_CLIENT.Interrupt_Table[i].selector = PREV_DPMI_CLIENT.Interrupt_Table[i].selector;
    } else {
      DPMI_CLIENT.Interrupt_Table[i].offset = DPMI_SEL_OFF(DPMI_interrupt) + i;
      DPMI_CLIENT.Interrupt_Table[i].selector = dpmi_sel();
    }
  }
  for (i=0;i<0x20;i++) {
    if (inherit_idt) {
      DPMI_CLIENT.Exception_Table[i].offset = PREV_DPMI_CLIENT.Exception_Table[i].offset;
      DPMI_CLIENT.Exception_Table[i].selector = PREV_DPMI_CLIENT.Exception_Table[i].selector;
    } else {
      DPMI_CLIENT.Exception_Table[i].offset = DPMI_SEL_OFF(DPMI_exception) + i;
      DPMI_CLIENT.Exception_Table[i].selector = dpmi_sel();
    }
  }

  hlt_hdlr.name = "DPMI rm cb";
  hlt_hdlr.len = 0x10;
  hlt_hdlr.func = rmcb_hlt;
  hlt_hdlr.arg = (void *)(long)current_client;
  DPMI_CLIENT.rmcb_seg = BIOS_HLT_BLK_SEG;
  DPMI_CLIENT.rmcb_off = hlt_register_handler(hlt_hdlr);

  ssp = SEGOFF2LINEAR(REG(ss), 0);
  sp = LWORD(esp);

  my_ip = popw(ssp, sp);
  my_cs = popw(ssp, sp);

  if (debug_level('M')) {
    unsigned sp2;
    cp = MK_FP32(my_cs, my_ip);

    D_printf("Going protected with fingers crossed\n"
		"32bit=%d, CS=%04x SS=%04x DS=%04x ip=%04x sp=%04x\n",
		LO(ax), my_cs, LWORD(ss), LWORD(ds), my_ip, REG(esp));
  /* display the 10 bytes before and after CS:EIP.  the -> points
   * to the byte at address CS:EIP
   */
    D_printf("OPS  : ");
    cp -= 10;
    for (i = 0; i < 10; i++)
      D_printf("%02x ", *cp++);
    D_printf("-> ");
    for (i = 0; i < 10; i++)
      D_printf("%02x ", *cp++);
    D_printf("\n");

    D_printf("STACK: ");
    sp2 = (sp & 0xffff0000) | (((sp & 0xffff) - 10 ) & 0xffff);
    for (i = 0; i < 10; i++)
      D_printf("%02x ", popb(ssp, sp2));
    D_printf("-> ");
    for (i = 0; i < 10; i++)
      D_printf("%02x ", popb(ssp, sp2));
    D_printf("\n");
    flush_log();
  }

  if (!(CS = AllocateDescriptors(1))) goto err;
  if (SetSelector(CS, (unsigned long) (my_cs << 4), 0xffff, 0,
                  MODIFY_LDT_CONTENTS_CODE, 0, 0, 0, 0)) goto err;

  if (!(SS = ConvertSegmentToDescriptor(LWORD(ss)))) goto err;
  /* if ds==ss, the selectors will be equal too */
  if (!(DS = ConvertSegmentToDescriptor(LWORD(ds)))) goto err;
  if (!(ES = AllocateDescriptors(1))) goto err;
  SetSegmentBaseAddress(ES, dos_get_psp() << 4);
  SetSegmentLimit(ES, 0xff);

  if (debug_level('M')) {
    print_ldt();
    D_printf("dpmi_sel()=%x CS=%x DS=%x SS=%x ES=%x\n",
	    dpmi_sel(), CS, DS, SS, ES);
  }

  DPMI_CLIENT.pm_block_root = calloc(1, sizeof(dpmi_pm_block_root));
  DPMI_CLIENT.in_dpmi_rm_stack = 0;
  scp   = &DPMI_CLIENT.stack_frame;
  _eip	= my_ip;
  _cs	= CS;
  _esp	= sp;
  _ss	= SS;
  _ds	= DS;
  _es	= ES;
  _fs	= 0;
  _gs	= 0;
  DPMI_CLIENT.fpu_state = vm86_fpu_state;
#ifdef __i386__
  /* make sure the whole FPU state is filled in
     (load via fxrstor; save via fnsave) */
  if (config.cpufxsr) {
    loadfpstate(DPMI_CLIENT.fpu_state);
    asm volatile("fnsave %0; fwait\n" : "=m"(DPMI_CLIENT.fpu_state));
  }
#endif
  scp->fpstate = &DPMI_CLIENT.fpu_state;

  REG(esp) += 4;
  HWORD(esp) = 0;
  NOCARRY;
  rm_to_pm_regs(&DPMI_CLIENT.stack_frame, ~0);

  msdos_init(DPMI_CLIENT.is_32,
    DPMI_CLIENT.private_data_segment + DPMI_private_paragraphs);
  if (in_dpmi == 1) {
    s_i1c.segment = ISEG(0x1c);
    s_i1c.offset  = IOFF(0x1c);
    s_i23.segment = ISEG(0x23);
    s_i23.offset  = IOFF(0x23);
    s_i24.segment = ISEG(0x24);
    s_i24.offset  = IOFF(0x24);
    SETIVEC(0x1c, DPMI_SEG, DPMI_OFF + HLT_OFF(DPMI_int1c));
    SETIVEC(0x23, DPMI_SEG, DPMI_OFF + HLT_OFF(DPMI_int23));
    SETIVEC(0x24, DPMI_SEG, DPMI_OFF + HLT_OFF(DPMI_int24));

    in_dpmi_irq = 0;

    dpmi_tid = co_create(dpmi_thr, NULL, NULL, SIGSTACK_SIZE);
  }

  dpmi_set_pm(1);

  for (i = 0; i < RSP_num; i++) {
    D_printf("DPMI: Calling RSP %i\n", i);
    dpmi_RSP_call(&DPMI_CLIENT.stack_frame, i, 0);
  }

  return; /* return immediately to the main loop */

err:
  error("DPMI initialization failed!\n");
  dpmi_set_pm(0);
  CARRY;
  FreeAllDescriptors();
  DPMI_free(host_pm_block_root, DPMI_CLIENT.pm_stack->handle);
  if (!DPMI_CLIENT.RSP_installed && DPMI_CLIENT.pm_block_root) {
    DPMIfreeAll();
    free(DPMI_CLIENT.pm_block_root);
    DPMI_CLIENT.pm_block_root = NULL;
  }
  in_dpmi--;
}

void dpmi_sigio(struct sigcontext *scp)
{
  if (DPMIValidSelector(_cs)) {
/* DANG_FIXTHIS We shouldn't return to dosemu code if IF=0, but it helps - WHY? */
/*
   Because IF is not set by popf and because dosemu have to do some background
   job (like DMA transfer) regardless whether IF is set or not.
*/
    dpmi_return(scp, -1);
  }
}

static void dpmi_return(struct sigcontext *scp, int retval)
{
  Return_to_dosemu_code(scp, &DPMI_CLIENT.stack_frame, retval);
}

static void return_from_exception(struct sigcontext *scp)
{
  void *sp;
  unsigned short saved_ss = _ss;
  unsigned long saved_esp = _esp;
  leave_lpms(scp);
  D_printf("DPMI: Return from client exception handler, "
    "in_dpmi_pm_stack=%i\n", DPMI_CLIENT.in_dpmi_pm_stack);

  sp = SEL_ADR(_ss,_esp);

  if (DPMI_CLIENT.is_32) {
    unsigned int *ssp = sp;
    /* poping error code */
    ssp++;
    _eip = *ssp++;
    _cs = *ssp++;
    set_EFLAGS(_eflags, *ssp++);
    _esp = *ssp++;
    _ss = *ssp++;
  } else {
    unsigned short *ssp = sp;
    /* poping error code */
    ssp++;
    _LWORD(eip) = *ssp++;
    _cs = *ssp++;
    set_EFLAGS(_eflags, *ssp++);
    _LWORD(esp) = *ssp++;
    _ss = *ssp++;
    /* get the high word of ESP from the extended stack frame */
    *ssp += 8+12+1;
    _HWORD(esp) = *ssp++;
  }
  if (!_ss) {
    D_printf("DPMI: ERROR: SS is zero, esp=0x%08x, using old stack\n", _esp);
    _ss = saved_ss;
    _esp = saved_esp;
  }
}

/*
 * DANG_BEGIN_FUNCTION do_default_cpu_exception
 *
 * This is the default CPU exception handler.
 * Exceptions 0, 1, 2, 3, 4, 5 and 7 are reflected
 * to real mode. All other exceptions are terminating the client
 * (and may be dosemu too :-)).
 *
 * DANG_END_FUNCTION
 */

static void do_default_cpu_exception(struct sigcontext *scp, int trapno)
{
    void * sp;
    sp = (us *)SEL_ADR(_ss,_esp);

#ifdef TRACE_DPMI
    if (debug_level('t') && (trapno==1)) {
      if (debug_level('t')>1)
	dbug_printf("%s",e_scp_disasm(scp,1));
      return;
    }
#endif

    mhp_intercept("\nCPU Exception occured, invoking dosdebug\n\n", "+9M");

    if ((_trapno != 0x3 && _trapno != 0x1)
#ifdef X86_EMULATOR
      || debug_level('e')
#endif
     )
    { D_printf("%s", DPMI_show_state(scp)); }
#ifdef SHOWREGS
    print_ldt();
#endif

    D_printf("DPMI: do_default_cpu_exception 0x%02x at %#x:%#x ss:sp=%x:%x\n",
      trapno, (int)_cs, (int)_eip, (int)_ss, (int)_esp);

#if EXC_TO_PM_INT
    /* Route the exception to protected-mode interrupt handler or
     * terminate the client if the one is not installed. */
    if (trapno == 6 || trapno >= 8 ||
        DPMI_CLIENT.Interrupt_Table[trapno].selector == dpmi_sel()) {
      switch (trapno) {
        case 0x01: /* debug */
        case 0x03: /* int3 */
        case 0x04: /* overflow */
		__fake_pm_int(scp);
	        do_int(trapno);
		break;
        default:
		p_dos_str("DPMI: Unhandled Exception %02x - Terminating Client\n"
		  "It is likely that dosemu is unstable now and should be rebooted\n",
		  trapno);
		quit_dpmi(scp, 0xff, 0, 0, 1);
		break;
      }
      return;
    }
    if (DPMI_CLIENT.is_32) {
      unsigned int *ssp = sp;
      *--ssp = get_vFLAGS(_eflags);
      *--ssp = _cs;
      *--ssp = _eip;
      _esp -= 12;
    } else {
      unsigned short *ssp = sp;
      *--ssp = get_vFLAGS(_eflags);
      *--ssp = _cs;
      *--ssp = _eip;
      _LWORD(esp) -= 6;
    }
    clear_IF();
    _eflags &= ~(TF | NT | AC);
    _cs = DPMI_CLIENT.Interrupt_Table[trapno].selector;
    _eip = DPMI_CLIENT.Interrupt_Table[trapno].offset;
#else
    /* This is how the DPMI 1.0 spec claims it should be, but
     * this doesn't work. */
    switch (trapno) {
    case 0x00: /* divide_error */
    case 0x01: /* debug */
    case 0x03: /* int3 */
    case 0x04: /* overflow */
    case 0x05: /* bounds */
    case 0x07: /* device_not_available */
	       __fake_pm_int(scp);
	       do_int(trapno);
	       break;
    default:
	       p_dos_str("DPMI: Unhandled Exception %02x - Terminating Client\n"
			 "It is likely that dosemu is unstable now and should be rebooted\n",
			 trapno);
	       quit_dpmi(scp, 0xff, 0, 0, 1);
	       break;
  }
#endif
}

/*
 * DANG_BEGIN_FUNCTION do_cpu_exception
 *
 * This routine switches to the locked protected mode stack,
 * disables interrupts and calls the DPMI client exception handler.
 * If no handler is installed the default handler is called.
 *
 * DANG_END_FUNCTION
 */

#ifdef __linux__
static void do_cpu_exception(struct sigcontext *scp)
#endif
{
  unsigned int *ssp;
  unsigned short old_ss;
  unsigned int old_esp;

#ifdef DPMI_DEBUG
  /* My log file grows to 2MB, I have to turn off dpmi debugging,
     so this log exceptions even if dpmi debug is off */
  unsigned char dd = debug_level('M');
  set_debug_level('M', 1);
#endif

#ifdef TRACE_DPMI
  if (debug_level('t') && (_trapno == 1)) {
    do_default_cpu_exception(scp, _trapno);
    return;
  }
#endif

  if (debug_level('M') > 5)
    mhp_intercept("\nCPU Exception occured, invoking dosdebug\n\n", "+9M");
  D_printf("DPMI: do_cpu_exception(0x%02x) at %#x:%#x, ss:esp=%x:%x, cr2=%#lx, err=%#lx\n",
	_trapno, _cs, _eip, _ss, _esp, _cr2, _err);
  if (debug_level('M') > 5)
    D_printf("DPMI: %s\n", DPMI_show_state(scp));

  if (DPMI_CLIENT.Exception_Table[_trapno].selector == dpmi_sel()) {
    do_default_cpu_exception(scp, _trapno);
    return;
  }

  old_ss = _ss;
  old_esp = _esp;
  ssp = enter_lpms(scp);

  /* Extended exception stack frame - DPMI 1.0 */
  *--ssp = 0;	/* PTE */
  *--ssp = DOSADDR_REL(LINP(_cr2));
  *--ssp = _gs;
  *--ssp = _fs;
  *--ssp = _ds;
  *--ssp = _es;
  *--ssp = old_ss;
  *--ssp = old_esp;
  *--ssp = get_vFLAGS(_eflags);
  *--ssp = _cs;
  *--ssp = _eip;
  *--ssp = 0;
  if (DPMI_CLIENT.is_32) {
    *--ssp = dpmi_sel();
    *--ssp = DPMI_SEL_OFF(DPMI_return_from_ext_exception);
  } else {
    *--ssp = 0;
    *--ssp = (dpmi_sel() << 16) | DPMI_SEL_OFF(DPMI_return_from_ext_exception);
  }
  /* Standard exception stack frame - DPMI 0.9 */
  if (DPMI_CLIENT.is_32) {
    *--ssp = old_ss;
    *--ssp = old_esp;
    *--ssp = get_vFLAGS(_eflags);
    *--ssp = _cs;
    *--ssp = _eip;
    *--ssp = _err;
    *--ssp = dpmi_sel();
    *--ssp = DPMI_SEL_OFF(DPMI_return_from_exception);
  } else {
    *--ssp = 0;
    *--ssp = 0;
    *--ssp = 0;
    *--ssp = 0;

    *--ssp = (old_ss << 16) | (unsigned short) old_esp;
    *--ssp = ((unsigned short) get_vFLAGS(_eflags) << 16) | _cs;
    *--ssp = ((unsigned short) _eip << 16) | _err;
    *--ssp = (dpmi_sel() << 16) | DPMI_SEL_OFF(DPMI_return_from_exception);
  }
  ADD_16_32(_esp, -0x58);

  _cs = DPMI_CLIENT.Exception_Table[_trapno].selector;
  _eip = DPMI_CLIENT.Exception_Table[_trapno].offset;
  D_printf("DPMI: Exception Table jump to %04x:%08x\n",_cs,_eip);
  clear_IF();
  _eflags &= ~(TF | NT | AC);
}

/*
 * DANG_BEGIN_FUNCTION dpmi_fault
 *
 * This is the brain of DPMI. All CPU exceptions are first
 * reflected (from the signal handlers) to this code.
 *
 * Exception from nonprivileged instructions INT XX, STI, CLI, HLT
 * and from WINDOWS 3.1 are handled here.
 *
 * All here unhandled exceptions are reflected to do_cpu_exception()
 *
 * Note for cpu-emu: exceptions generated from the emulator are handled
 *  here. 'Real' system exceptions (e.g. from an emulator fault) are
 *  redirected to emu_dpmi_fault() in fullemu mode
 *
 * DANG_END_FUNCTION
 */
static int dpmi_fault1(struct sigcontext *scp)
{
#define LWORD32(x,y) {if (Segments[_cs >> 3].is_32) _##x y; else _LWORD(x) y;}
#define _LWECX	   (Segments[_cs >> 3].is_32 ^ prefix67 ? _ecx : _LWORD(ecx))
#define set_LWECX(x) {if (Segments[_cs >> 3].is_32 ^ prefix67) _ecx=(x); else _LWORD(ecx) = (x);}

  void *sp;
  unsigned char *csp, *lina;
  int ret = 0;
  /* Note: in_dpmi/current_client can change within that finction. */
  int orig_client = current_client;
#define ORIG_CTXP ((in_dpmi && current_client >= orig_client) ? \
  &DPMIclient[orig_client].stack_frame : NULL)

  /* 32-bit ESP in 16-bit code on a 32-bit expand-up stack outside the limit...
     this is so wrong that it can only happen inherited through a CPU bug
     (see EMUFailures.txt:1.6.2) or if someone did it on purpose.
     Happens with an ancient MS linker. Maybe fault again; ESP won't be
     corrupted anymore after an IRET because the stack is 32-bits now.
     Note: we used to check for kernel space bits in the high part of ESP
     but that method is unreliable for 32-bit DOSEMU on x86-64 kernels.
  */
  if (_esp > 0xffff && !Segments[_cs >> 3].is_32 && Segments[_ss >> 3].is_32 &&
      Segments[_ss >> 3].type != MODIFY_LDT_CONTENTS_STACK &&
      _esp > GetSegmentLimit(_ss)) {
    D_printf("DPMI: ESP bug, esp=%#x, ebp=%#x, limit=%#x\n",
	     _esp, _ebp, GetSegmentLimit(_ss));
    _esp &= 0xffff;
    return ret;
  }

  csp = lina = (unsigned char *) SEL_ADR(_cs, _eip);
  sp = SEL_ADR(_ss, _esp);

#ifdef USE_MHPDBG
  if (mhpdbg.active) {
    if (_trapno == 3) {
       Return_to_dosemu_code(scp, ORIG_CTXP, 3);
       return 3;
    }
    if (dpmi_mhp_TF && (_trapno == 1)) {
      _eflags &= ~TF;
      switch (csp[-1]) {
        case 0x9c:	/* pushf */
	{
	  unsigned short *ssp = sp;
	  ssp[0] &= ~TF;
	  break;
	}
        case 0x9f:	/* lahf */
	  _eax &= ~(TF << 8);
	  break;
      }
      dpmi_mhp_TF=0;
      Return_to_dosemu_code(scp, ORIG_CTXP, 1);
      return 1;
    }
  }
#endif
  if (_trapno == 13) {
    Bit32u org_eip;
    int pref_seg;
    int done,is_rep,prefix66,prefix67;

    /* DANG_BEGIN_REMARK
     * Here we handle all prefixes prior switching to the appropriate routines
     * The exception CS:EIP will point to the first prefix that effects the
     * the faulting instruction, hence, 0x65 0x66 is same as 0x66 0x65.
     * So we collect all prefixes and remember them.
     * - Hans Lermen
     * DANG_END_REMARK
     */

    done=0;
    is_rep=0;
    prefix66=prefix67=0;
    pref_seg=-1;

    do {
      switch (*(csp++)) {
         case 0x66:      /* operand prefix */  prefix66=1; break;
         case 0x67:      /* address prefix */  prefix67=1; break;
         case 0x2e:      /* CS */              pref_seg=_cs; break;
         case 0x3e:      /* DS */              pref_seg=_ds; break;
         case 0x26:      /* ES */              pref_seg=_es; break;
         case 0x36:      /* SS */              pref_seg=_ss; break;
         case 0x65:      /* GS */              pref_seg=_gs; break;
         case 0x64:      /* FS */              pref_seg=_fs; break;
         case 0xf2:      /* repnz */
         case 0xf3:      /* rep */             is_rep=1; break;
         default: done=1;
      }
    } while (!done);
    csp--;
    org_eip = _eip;
    _eip += (csp-lina);

#ifdef X86_EMULATOR
    if (config.cpuemu>3) {
	switch (*csp) {
	case 0x6c: case 0x6d: case 0x6e: case 0x6f: /* insb/insw/outsb/outsw */
	case 0xe4: case 0xe5: case 0xe6: case 0xe7: /* inb/inw/outb/outw imm */
	case 0xec: case 0xed: case 0xee: case 0xef: /* inb/inw/outb/outw dx */
	case 0xfa: case 0xfb: /* cli/sti */
	    break;
	default: /* int/hlt/0f/cpu_exception */
	    ret = -1;
	    break;
	}
#ifdef CPUEMU_DIRECT_IO
       if (InCompiledCode && !Segments[_cs >> 3].is_32) {
	    prefix66 ^= 1; prefix67 ^= 1; /* since we come from 32-bit code */
/**/ e_printf("dpmi_fault: adjust prefixes to 66=%d,67=%d\n",
		prefix66,prefix67);
	}
#endif
    }
#endif

    switch (*csp++) {

    case 0xcd:			/* int xx */
#ifdef USE_MHPDBG
      if (mhpdbg.active) {
        if (dpmi_mhp_intxxtab[*csp]) {
          ret=dpmi_mhp_intxx_check(scp, *csp);
          if (ret) {
            Return_to_dosemu_code(scp, ORIG_CTXP, ret);
            return ret;
          }
        }
      }
#endif
      /* Bypass the int instruction */
      _eip += 2;
      if (DPMI_CLIENT.Interrupt_Table[*csp].selector == dpmi_sel())
	do_dpmi_int(scp, *csp);
      else {
        us cs2 = _cs;
        unsigned long eip2 = _eip;
	if (debug_level('M')>=9)
          D_printf("DPMI: int 0x%x\n", csp[0]);
	if (DPMI_CLIENT.is_32) {
	  unsigned int *ssp = sp;
	  *--ssp = get_vFLAGS(_eflags);
	  *--ssp = _cs;
	  *--ssp = _eip;
	  _esp -= 12;
	} else {
	  unsigned short *ssp = sp;
	  *--ssp = get_vFLAGS(_eflags);
	  *--ssp = _cs;
	  *--ssp = _LWORD(eip);
	  _LWORD(esp) -= 6;
	}
	if (*csp<=7) {
	  clear_IF();
	}
	_eflags &= ~(TF | NT | AC);
	_cs = DPMI_CLIENT.Interrupt_Table[*csp].selector;
	_eip = DPMI_CLIENT.Interrupt_Table[*csp].offset;
	D_printf("DPMI: call inthandler %#02x(%#04x) at %#04x:%#08x\n\t\tret=%#04x:%#08lx\n",
		*csp, _LWORD(eax), _cs, _eip, cs2, eip2);
	if ((*csp == 0x2f)&&((_LWORD(eax)==
			      0xfb42)||(_LWORD(eax)==0xfb43)))
	    D_printf("DPMI: dpmiload function called, ax=0x%04x,bx=0x%04x\n"
		     ,_LWORD(eax), _LWORD(ebx));
	if ((*csp == 0x21) && (_HI(ax) == 0x4c))
	    D_printf("DPMI: DOS exit called\n");
      }
      break;

    case 0xf4:			/* hlt */
      _eip += 1;
      if (_cs == dpmi_sel()) {
	if (_eip==1+DPMI_SEL_OFF(DPMI_raw_mode_switch_pm)) {
	  D_printf("DPMI: switching from protected to real mode\n");
	  REG(ds) = (long) _LWORD(eax);
	  REG(es) = (long) _LWORD(ecx);
	  REG(ss) = (long) _LWORD(edx);
	  REG(esp) = (long) _LWORD(ebx);
	  REG(cs) = (long) _LWORD(esi);
	  REG(eip) = (long) _LWORD(edi);
	  REG(ebp) = _ebp;
	  REG(fs) = REG(gs) = 0;
	  /* zero out also the "undefined" registers? */
	  REG(eax) = REG(ebx) = REG(ecx) = REG(edx) = REG(esi) = REG(edi) = 0;
	  dpmi_set_pm(0);

        } else if (_eip==1+DPMI_SEL_OFF(DPMI_save_restore_pm)) {
	  if (_LO(ax)==0) {
            D_printf("DPMI: save real mode registers\n");
            DPMI_save_rm_regs(SEL_ADR_X(_es, _edi));
	  } else {
            D_printf("DPMI: restore real mode registers\n");
            DPMI_restore_rm_regs(SEL_ADR_X(_es, _edi), ~0);
          }/* _eip point to FAR RET */

        } else if (_eip==1+DPMI_SEL_OFF(DPMI_API_extension)) {
          D_printf("DPMI: extension API call: 0x%04x\n", _LWORD(eax));
          /* 0x100 (MS-DOS) is handled properly by int2f */
          _eflags |= CF;

        } else if (_eip==1+DPMI_SEL_OFF(DPMI_return_from_pm)) {
	  unsigned char imr;
	  leave_lpms(scp);
          D_printf("DPMI: Return from hardware interrupt handler, "
	    "in_dpmi_pm_stack=%i\n", DPMI_CLIENT.in_dpmi_pm_stack);
	  if (DPMI_CLIENT.is_32) {
	    unsigned int *ssp = sp;
	    _eip = *ssp++;
	    _cs = *ssp++;
	    _esp = *ssp++;
	    _ss = *ssp++;
	    dpmi_set_pm(*ssp++);
	    ssp++;
	    imr = *ssp++;
	  } else {
	    unsigned short *ssp = sp;
	    _LWORD(eip) = *ssp++;
	    _cs = *ssp++;
	    _LWORD(esp) = *ssp++;
	    _ss = *ssp++;
	    dpmi_set_pm(*ssp++);
	    _HWORD(esp) = *ssp++;
	    imr = *ssp++;
	  }
	  in_dpmi_irq--;
	  port_outb(0x21, imr);
	  set_IF();

        } else if (_eip==1+DPMI_SEL_OFF(DPMI_return_from_exception)) {
	  return_from_exception(scp);

        } else if (_eip==1+DPMI_SEL_OFF(DPMI_return_from_ext_exception)) {
	  unsigned int *ssp = sp;
	  leave_lpms(scp);
          error("DPMI: Return from client extended exception handler, "
	    "in_dpmi_pm_stack=%i\n", DPMI_CLIENT.in_dpmi_pm_stack);

	  /* popping error code */
	  ssp ++;
	  _eip = *ssp++;
	  _cs = *ssp++;
	  set_EFLAGS(_eflags, *ssp++);
	  _esp = *ssp++;
	  _ss = *ssp++;
	  _es = *ssp++;
	  _ds = *ssp++;
	  _fs = *ssp++;
	  _gs = *ssp++;

        } else if (_eip==1+DPMI_SEL_OFF(DPMI_return_from_rm_callback)) {

	  leave_lpms(scp);
	  D_printf("DPMI: Return from client realmode callback procedure, "
	    "in_dpmi_pm_stack=%i\n", DPMI_CLIENT.in_dpmi_pm_stack);

	  DPMI_restore_rm_regs(SEL_ADR_X(_es, _edi), ~0);
	  restore_pm_regs(scp);
	  dpmi_set_pm(0);

        } else if (_eip==1+DPMI_SEL_OFF(DPMI_return_from_int_1c)) {
	  leave_lpms(scp);
	  D_printf("DPMI: Return from int1c, in_dpmi_pm_stack=%i\n",
	    DPMI_CLIENT.in_dpmi_pm_stack);

	  pm_to_rm_regs(scp, ~0);
	  restore_pm_regs(scp);
	  dpmi_set_pm(0);

        } else if (_eip==1+DPMI_SEL_OFF(DPMI_return_from_int_23)) {
	  struct sigcontext old_ctx, *curscp;
	  unsigned int old_esp;
	  unsigned short *ssp;
	  int esp_delta;
	  leave_lpms(scp);
	  D_printf("DPMI: Return from int23 callback, in_dpmi_pm_stack=%i\n",
	    DPMI_CLIENT.in_dpmi_pm_stack);

	  pm_to_rm_regs(scp, ~0);
	  restore_pm_regs(&old_ctx);
	  dpmi_set_pm(0);
	  curscp = scp;
	  scp = &old_ctx;
	  old_esp = DPMI_CLIENT.in_dpmi_pm_stack ? D_16_32(_esp) : D_16_32(DPMI_pm_stack_size);
	  scp = curscp;
	  esp_delta = old_esp - D_16_32(_esp);
	  ssp = (us *) SEL_ADR(_ss, _esp);
	  copy_context(scp, &old_ctx, -1);
	  if (esp_delta) {
	    unsigned int rm_ssp, sp;
	    D_printf("DPMI: ret from int23 with esp_delta=%i\n", esp_delta);
	    rm_ssp = SEGOFF2LINEAR(REG(ss), 0);
	    sp = LWORD(esp);
	    esp_delta >>= DPMI_CLIENT.is_32;
	    if (esp_delta == 2) {
	      pushw(rm_ssp, sp, *ssp);
	    } else {
	      error("DPMI: ret from int23 with esp_delta=%i\n", esp_delta);
	    }
	    LWORD(esp) -= esp_delta;
	    if (DPMI_CLIENT.in_dpmi_pm_stack) {
	      D_printf("DPMI: int23 invoked while on PM stack!\n");
	      REG(eflags) &= ~CF;
	    }
	    if (REG(eflags) & CF) {
	      D_printf("DPMI: int23 termination request\n");
	      quit_dpmi(scp, 0, 0, 0, 0);
	    }
	  }

        } else if (_eip==1+DPMI_SEL_OFF(DPMI_return_from_int_24)) {
	  leave_lpms(scp);
	  D_printf("DPMI: Return from int24 callback, in_dpmi_pm_stack=%i\n",
	    DPMI_CLIENT.in_dpmi_pm_stack);

	  pm_to_rm_regs(scp, ~(1 << ebp_INDEX));
	  restore_pm_regs(scp);
	  dpmi_set_pm(0);

        } else if (_eip==1+DPMI_SEL_OFF(DPMI_return_from_RSPcall)) {
	  leave_lpms(scp);
	  if (DPMI_CLIENT.is_32) {
	    unsigned int *ssp = sp;
	    dpmi_set_pm(*ssp++);
	  } else {
	    unsigned short *ssp = sp;
	    dpmi_set_pm(*ssp++);
	  }
	  D_printf("DPMI: Return from RSPcall, in_dpmi_pm_stack=%i, dpmi_pm=%i\n",
	    DPMI_CLIENT.in_dpmi_pm_stack, in_dpmi_pm());
	  restore_pm_regs(scp);
	  if (!in_dpmi_pm()) {
	    /* app terminated */
	    dpmi_cleanup();
	  }

	} else if ((_eip>=1+DPMI_SEL_OFF(DPMI_exception)) && (_eip<=32+DPMI_SEL_OFF(DPMI_exception))) {
	  int excp = _eip-1-DPMI_SEL_OFF(DPMI_exception);
	  D_printf("DPMI: default exception handler 0x%02x called\n",excp);
	  if (DPMI_CLIENT.is_32) {
	    unsigned int *ssp = sp;
	    _eip = *ssp++;
	    _cs = *ssp++;
	    _esp += 8;
	  } else {
	    unsigned short *ssp = sp;
	    _LWORD(eip) = *ssp++;
	    _cs = *ssp++;
	    _LWORD(esp) += 4;
	  }
#if EXC_TO_PM_INT
	  /*
	   * Since the prot.mode inthandler may alter the return
	   * address to validate the exception condition, we have
	   * to remove the exception stack frame completely, move
	   * out from LPMS, and execute the inthandler within the
	   * client's context.
	   */
	  return_from_exception(scp);
#endif
	  do_default_cpu_exception(scp, excp);

	} else if ((_eip>=1+DPMI_SEL_OFF(DPMI_interrupt)) && (_eip<=256+DPMI_SEL_OFF(DPMI_interrupt))) {
	  int intr = _eip-1-DPMI_SEL_OFF(DPMI_interrupt);
	  D_printf("DPMI: default protected mode interrupthandler 0x%02x called\n",intr);
	  if (DPMI_CLIENT.is_32) {
	    unsigned int *ssp = sp;
	    _eip = *ssp++;
	    _cs = *ssp++;
	    _eflags = eflags_VIF(*ssp++);
	    _esp += 12;
	  } else {
	    unsigned short *ssp = sp;
	    _LWORD(eip) = *ssp++;
	    _cs = *ssp++;
	    _eflags = eflags_VIF(*ssp++);
	    _LWORD(esp) += 6;
	  }
	  do_dpmi_int(scp, intr);

	} else if ((_eip>=1+DPMI_SEL_OFF(DPMI_VXD_start)) &&
		(_eip<1+DPMI_SEL_OFF(DPMI_VXD_end))) {
	  D_printf("DPMI: VxD call, ax=%#x\n", _LWORD(eax));
	  vxd_call(scp);

	} else if ((_eip>=1+DPMI_SEL_OFF(MSDOS_spm_start)) &&
		(_eip<1+DPMI_SEL_OFF(MSDOS_spm_end))) {
	  struct RealModeCallStructure rmreg;
	  int ret;

	  D_printf("DPMI: Starting MSDOS pm callback\n");
	  save_rm_regs();
	  pm_to_rm_regs(scp, ~0);
	  DPMI_save_rm_regs(&rmreg);
	  rmreg.cs = DPMI_SEG;
	  rmreg.ip = DPMI_OFF + HLT_OFF(MSDOS_return_from_rm);
	  ret = msdos_pre_pm(scp, &rmreg);
	  if (!ret) {
	    restore_rm_regs();
	    break;
	  }
	  DPMI_restore_rm_regs(&rmreg, ~0);
	  dpmi_set_pm(0);

	} else if ((_eip>=1+DPMI_SEL_OFF(MSDOS_pmc_start)) &&
		(_eip<1+DPMI_SEL_OFF(MSDOS_pmc_end))) {
	  D_printf("DPMI: Starting MSDOS pm call\n");
	  msdos_pm_call(scp, DPMI_CLIENT.is_32);

	} else
	  return ret;
      } else			/* in client\'s code, set back eip */
	_eip -= 1;
      break;
    case 0xfa:			/* cli */
      if (debug_level('M')>=9)
        D_printf("DPMI: cli\n");
      _eip += 1;
      /*
       * are we trapped in a deadly loop?
       */
      if ((csp[0] == 0xeb) && (csp[1] == 0xfe)) {
	dbug_printf("OUCH! deadly loop, cannot continue");
	leavedos(97);
      }
      if (find_cli_in_blacklist(lina)) {
        D_printf("DPMI: Ignoring blacklisted cli\n");
	break;
      }
      current_cli = lina;
      clear_IF_timed();
      dpmi_is_cli = 1;
      break;
    case 0xfb:			/* sti */
      if (debug_level('M')>=9)
        D_printf("DPMI: sti\n");
      _eip += 1;
      set_IF();
      break;
    case 0x6c:                    /* [rep] insb */
      if (debug_level('M')>=9)
        D_printf("DPMI: insb\n");
      /* NOTE: insb uses ES, and ES can't be overwritten by prefix */
      if (Segments[_cs >> 3].is_32)
	_edi += port_rep_inb(_LWORD(edx), (Bit8u *)SEL_ADR(_es,_edi),
	        _LWORD(eflags)&DF, (is_rep?_LWECX:1));
      else
	_LWORD(edi) += port_rep_inb(_LWORD(edx), (Bit8u *)SEL_ADR(_es,_LWORD(edi)),
        	_LWORD(eflags)&DF, (is_rep?_LWECX:1));
      if (is_rep) set_LWECX(0);
      LWORD32(eip,++);
      break;

    case 0x6d:			/* [rep] insw/d */
      if (debug_level('M')>=9)
        D_printf("DPMI: insw\n");
      /* NOTE: insw/d uses ES, and ES can't be overwritten by prefix */
      if (prefix66) {
	if (Segments[_cs >> 3].is_32)
	  _edi += port_rep_inw(_LWORD(edx), (Bit16u *)SEL_ADR(_es,_edi),
		_LWORD(eflags)&DF, (is_rep?_LWECX:1));
	else
	  _LWORD(edi) += port_rep_ind(_LWORD(edx), (Bit32u *)SEL_ADR(_es,_LWORD(edi)),
		_LWORD(eflags)&DF, (is_rep?_LWECX:1));
      }
      else {
	if (Segments[_cs >> 3].is_32)
	  _edi += port_rep_ind(_LWORD(edx), (Bit32u *)SEL_ADR(_es,_edi),
		_LWORD(eflags)&DF, (is_rep?_LWECX:1));
	else
	  _LWORD(edi) += port_rep_inw(_LWORD(edx), (Bit16u *)SEL_ADR(_es,_LWORD(edi)),
		_LWORD(eflags)&DF, (is_rep?_LWECX:1));
      }
      if (is_rep) set_LWECX(0);
      LWORD32(eip,++);
      break;

    case 0x6e:			/* [rep] outsb */
      if (debug_level('M')>=9)
        D_printf("DPMI: outsb\n");
      if (pref_seg < 0) pref_seg = _ds;
      if (Segments[_cs >> 3].is_32)
	_esi += port_rep_outb(_LWORD(edx), (Bit8u *)SEL_ADR(pref_seg,_esi),
	        _LWORD(eflags)&DF, (is_rep?_LWECX:1));
      else
	_LWORD(esi) += port_rep_outb(_LWORD(edx), (Bit8u *)SEL_ADR(pref_seg,_LWORD(esi)),
	        _LWORD(eflags)&DF, (is_rep?_LWECX:1));
      if (is_rep) set_LWECX(0);
      LWORD32(eip,++);
      break;

    case 0x6f:			/* [rep] outsw/d */
      if (debug_level('M')>=9)
        D_printf("DPMI: outsw\n");
      if (pref_seg < 0) pref_seg = _ds;
      if (prefix66) {
        if (Segments[_cs >> 3].is_32)
	  _esi += port_rep_outw(_LWORD(edx), (Bit16u *)SEL_ADR(pref_seg,_esi),
		_LWORD(eflags)&DF, (is_rep?_LWECX:1));
        else
	  _LWORD(esi) += port_rep_outd(_LWORD(edx), (Bit32u *)SEL_ADR(pref_seg,_LWORD(esi)),
		_LWORD(eflags)&DF, (is_rep?_LWECX:1));
      }
      else {
        if (Segments[_cs >> 3].is_32)
	  _esi += port_rep_outd(_LWORD(edx), (Bit32u *)SEL_ADR(pref_seg,_esi),
		_LWORD(eflags)&DF, (is_rep?_LWECX:1));
        else
	  _LWORD(esi) += port_rep_outw(_LWORD(edx), (Bit16u *)SEL_ADR(pref_seg,_LWORD(esi)),
		_LWORD(eflags)&DF, (is_rep?_LWECX:1));
      }
      if (is_rep) set_LWECX(0);
      LWORD32(eip,++);
      break;

    case 0xe5:			/* inw xx, ind xx */
      if (debug_level('M')>=9)
        D_printf("DPMI: in%s xx\n", prefix66 ^ Segments[_cs >> 3].is_32 ? "d" : "w");
      if (prefix66 ^ Segments[_cs >> 3].is_32) _eax = ind((int) csp[0]);
      else _LWORD(eax) = inw((int) csp[0]);
      LWORD32(eip, += 2);
      break;
    case 0xe4:			/* inb xx */
      if (debug_level('M')>=9)
        D_printf("DPMI: inb xx\n");
      _LWORD(eax) &= ~0xff;
      _LWORD(eax) |= inb((int) csp[0]);
      LWORD32(eip, += 2);
      break;
    case 0xed:			/* inw dx */
      if (debug_level('M')>=9)
        D_printf("DPMI: in%s dx\n", prefix66 ^ Segments[_cs >> 3].is_32 ? "d" : "w");
      if (prefix66 ^ Segments[_cs >> 3].is_32) _eax = ind(_LWORD(edx));
      else _LWORD(eax) = inw(_LWORD(edx));
      LWORD32(eip,++);
      break;
    case 0xec:			/* inb dx */
      if (debug_level('M')>=9)
        D_printf("DPMI: inb dx\n");
      _LWORD(eax) &= ~0xff;
      _LWORD(eax) |= inb(_LWORD(edx));
      LWORD32(eip, += 1);
      break;
    case 0xe7:			/* outw xx */
      if (debug_level('M')>=9)
        D_printf("DPMI: outw xx\n");
      if (prefix66 ^ Segments[_cs >> 3].is_32) outd((int)csp[0], _eax);
      else outw((int)csp[0], _LWORD(eax));
      LWORD32(eip, += 2);
      break;
    case 0xe6:			/* outb xx */
      if (debug_level('M')>=9)
        D_printf("DPMI: outb xx\n");
      outb((int) csp[0], _LO(ax));
      LWORD32(eip, += 2);
      break;
    case 0xef:			/* outw dx */
      if (debug_level('M')>=9)
        D_printf("DPMI: outw dx\n");
      if (prefix66 ^ Segments[_cs >> 3].is_32) outd(_LWORD(edx), _eax);
      else outw(_LWORD(edx), _LWORD(eax));
      LWORD32(eip, += 1);
      break;
    case 0xee:			/* outb dx */
      if (debug_level('M')>=9)
        D_printf("DPMI: outb dx\n");
      outb(_LWORD(edx), _LO(ax));
      LWORD32(eip, += 1);
      break;

    case 0x0f:
      if (debug_level('M')>=9)
        D_printf("DPMI: 0f opcode\n");
      if (cpu_trap_0f(csp-1, scp)) break;
      /* fall thru */

    default:
      _eip = org_eip;
      if (msdos_fault(scp))
	  break;
#ifdef __linux__
      do_cpu_exception(scp);
#endif

    } /* switch */
  } /* _trapno==13 */
  else {
    if (_trapno == 0x0c) {
      if (Segments[_cs >> 3].is_32 && !Segments[_ss >> 3].is_32 &&
	  _esp > 0xffff) {
	unsigned char *p = csp;
	unsigned int *regs[8] = { &_eax, &_ecx, &_edx, &_ebx,
				  &_esp, &_ebp, &_esi, &_edi };
	unsigned int *reg;
        D_printf("DPMI: Stack Fault, ESP corrupted due to a CPU bug, "
		 "trying to recover.\n");
	/* There are a few ways to recover:
	 * If the instruction was a normal push or a pop we wouldn't be here!
	 * Assume a modr/m instruction
	 * First decode what is the likely register that caused mayhem,
	   this is not 100% correct but works for known cases.
	   - Native 64-bit on __x86_64__:
	     simply zero out high parts of the offending register and ESP
	     and try again: the iret trampoline avoids recorruption.
	   - 32-bit DOSEMU:
	     If ESP did not cause the stack fault, then zero the high part
	     of the other register and try again,
	     else try to return to DOSEMU and retry via direct_dpmi_switch
	     if the trap flag is not set, so it won't recorrupt ESP,
	     else we're lost :(
	     but then this won't happen on i386 kernels >= 2.6.12 :)
	*/
	if (*p == 0x66) p++; /* operand size override */
	if (*p == 0x36) p++; /* ss: override */
	if (*p == 0x66) p++; /* operand size override */
	if (*p == 0x0f) p++; /* instruction shift */
	p++; /* skip instruction, modr/m byte follows */
	if ((*p & 7) == 4) p++; /* sib byte */
	D_printf("DPMI: stack fault was caused by register %d\n", *p & 7);
	reg = regs[*p & 7];
	_esp &= 0xffff;
#ifdef __x86_64__
	if (*reg > 0xffff) {
	  *reg &= 0xffff;
	  return ret;
	}
#else
	if (reg != &_esp) {
	  if (*reg > 0xffff) {
	    *reg &= 0xffff;
	    return ret;
	  }
	}
#endif
        error("Stack Fault, ESP corrupted due to a CPU bug.\n"
	      "For more details on that problem and possible work-arounds,\n"
	      "please read EMUfailure.txt, section 1.6.2.\n");
#if 0
	_HWORD(ebp) = 0;
	_HWORD(esp) = 0;
	if (instr_emu(scp, 1, 1)) {
	  error("Instruction emulated\n");
	  return ret;
	}
	error("Instruction emulation failed!\n"
	      "%s\n"
	      "Now we will force a B bit for a stack segment in hope this will help.\n"
	      "This is not reliable and your program may now crash.\n"
	      "In that case try to convince Intel to fix that bug.\n"
	      "Now patching the B bit, get your fingers crossed...\n",
	      DPMI_show_state(scp));
	SetSelector(_ss, Segments[_ss >> 3].base_addr, Segments[_ss >> 3].limit,
	  1, Segments[_ss >> 3].type, Segments[_ss >> 3].readonly,
	  Segments[_ss >> 3].is_big,
	  Segments[_ss >> 3].not_present, Segments[_ss >> 3].useable
	  );
	return ret;
#endif
      }
    } else if (_trapno == 0x0e) {
      if (msdos_ldt_pagefault(scp))
        return ret;
    }
    do_cpu_exception(scp);
  }

<<<<<<< HEAD
  if (dpmi_mhp_TF) {
      dpmi_mhp_TF=0;
      _eflags &= ~TF;
      Return_to_dosemu_code(scp, ORIG_CTXP, 1);
      return 1;
  }

  if (dpmi_is_cli && in_dpmi_pm() && isset_IF())
=======
  if (dpmi_is_cli && isset_IF())
>>>>>>> fbaeeae1
    dpmi_is_cli = 0;

  if (debug_level('M') >= 8)
    D_printf("DPMI: Return to client at %04x:%08x, Stack 0x%x:0x%08x, flags=%#lx\n",
      _cs, _eip, _ss, _esp, eflags_VIF(_eflags));
  return ret;
}

int dpmi_fault(struct sigcontext *scp)
{
  if (_trapno == 0x10) {
    g_printf("coprocessor exception, calling IRQ13\n");
    pic_request(PIC_IRQ13);
    dpmi_return(scp, -1);
    return -1;
  }

  /* If this is an exception 0x11, we have to ignore it. The reason is that
   * under real DOS the AM bit of CR0 is not set.
   * Also clear the AC flag to prevent it from re-occuring.
   */
  if (_trapno == 0x11) {
    g_printf("Exception 0x11 occured, clearing AC\n");
    _eflags &= ~AC;
    return 0;
  }

  dpmi_return(scp, 0);		// process the rest in dosemu context
  if (!in_dpmi_pm())
    return -1;
  return 0;
}

void dpmi_realmode_hlt(unsigned int lina)
{
  struct sigcontext *scp;
  if (!in_dpmi) {
    D_printf("ERROR: DPMI call while not in dpmi!\n");
    LWORD(eip)++;
    return;
  }
  scp = &DPMI_CLIENT.stack_frame;
#ifdef TRACE_DPMI
  if ((debug_level('t')==0)||(lina!=DPMI_ADD + HLT_OFF(DPMI_return_from_dos)))
#endif
  D_printf("DPMI: realmode hlt: %#x\n", lina);
  if (lina == DPMI_ADD + HLT_OFF(DPMI_return_from_dos)) {

#ifdef TRACE_DPMI
    if ((debug_level('t')==0)||(lina!=DPMI_ADD + HLT_OFF(DPMI_return_from_dos)))
#endif
    D_printf("DPMI: Return from DOS Interrupt without register translation\n");
    restore_rm_regs();
    dpmi_set_pm(1);

  } else if ((lina>=DPMI_ADD + HLT_OFF(DPMI_return_from_dosint)) &&
	     (lina < DPMI_ADD + HLT_OFF(DPMI_return_from_dosint)+256) ) {
    int intr = lina - (DPMI_ADD + HLT_OFF(DPMI_return_from_dosint));
    struct RealModeCallStructure rmreg;
    int rmask;

    D_printf("DPMI: Return from DOS Interrupt 0x%02x\n",intr);
    switch (intr) {
    /* any special handling of the below 3? */
    case 0x1c:
      break;
    case 0x23:
      break;
    case 0x24:
      break;
    default:
      DPMI_save_rm_regs(&rmreg);
      rmask = msdos_post_extender(&DPMI_CLIENT.stack_frame, intr, &rmreg);
      /* post_extender does not modify rmregs so not restoring */
      rm_to_pm_regs(&DPMI_CLIENT.stack_frame, rmask);
      break;
    }
    restore_rm_regs();
    dpmi_set_pm(1);

  } else if (lina == DPMI_ADD + HLT_OFF(DPMI_return_from_rmint)) {
    D_printf("DPMI: Return from RM Interrupt\n");
    rm_to_pm_regs(&DPMI_CLIENT.stack_frame, ~0);
    restore_rm_regs();
    dpmi_set_pm(1);

  } else if (lina == DPMI_ADD + HLT_OFF(DPMI_return_from_realmode)) {

    D_printf("DPMI: Return from Real Mode Procedure\n");
#ifdef SHOWREGS
    show_regs(__FILE__, __LINE__);
#endif
    DPMI_save_rm_regs(SEL_ADR_X(_es, _edi));
    restore_rm_regs();
    dpmi_set_pm(1);

  } else if (lina == DPMI_ADD + HLT_OFF(DPMI_return_from_dos_memory)) {
    unsigned long length, base;
    unsigned short begin_selector, num_descs;
    int i;

    D_printf("DPMI: Return from DOS memory service, CARRY=%d, AX=0x%04X, BX=0x%04x, DX=0x%04x\n",
	     LWORD(eflags) & CF, LWORD(eax), LWORD(ebx), LWORD(edx));

    dpmi_set_pm(1);

    begin_selector = LO_WORD(_edx);

    _eflags &= ~CF;
    if(LWORD(eflags) & CF) {	/* error */
	switch (LO_WORD(_eax)) {
	  case 0x100:
	    ResizeDescriptorBlock(&DPMI_CLIENT.stack_frame,
		begin_selector, 0);
	    break;

	  case 0x102:
	    if (!ResizeDescriptorBlock(&DPMI_CLIENT.stack_frame,
		begin_selector, LO_WORD(_ebx) << 4))
		error("Unable to resize descriptor block\n");
	}
	if (LO_WORD(_eax) != 0x101)
	    LO_WORD(_ebx) = LWORD(ebx); /* max para avail */
	LO_WORD(_eax) = LWORD(eax); /* get error code */
	_eflags |= CF;
	goto done;
    }

    base = 0;
    length = 0;
    switch (LO_WORD(_eax)) {
      case 0x0100:	/* allocate block */
	LO_WORD(_eax) = LWORD(eax);
	base = LWORD(eax) << 4;
	length = GetSegmentLimit(begin_selector) + 1;
	LO_WORD(_ebx) = length >> 4;
	num_descs = (length ? (DPMI_CLIENT.is_32 ? 1 : (length/0x10000 +
					((length%0x10000) ? 1 : 0))) : 0);
	for (i = 0; i < num_descs; i++) {
	    if (SetSegmentBaseAddress(begin_selector + (i<<3), base+i*0x10000))
		error("Set segment base failed\n");
	}
	break;

      case 0x0101:	/* free block */
	break;

      case 0x0102:	/* resize block */
        if (ValidAndUsedSelector(begin_selector)) {
	  length = GetSegmentLimit(begin_selector) + 1;
	}
	LO_WORD(_ebx) = length >> 4;
	break;
    }

done:
    restore_rm_regs();

  } else if (lina == DPMI_ADD + HLT_OFF(DPMI_raw_mode_switch_rm)) {
    if (!Segments[LWORD(esi) >> 3].used) {
      error("DPMI: PM switch to unused segment\n");
      leavedos(61);
    }
    D_printf("DPMI: switching from real to protected mode\n");
#ifdef SHOWREGS
    show_regs(__FILE__, __LINE__);
#endif
    dpmi_set_pm(1);
    if (DPMI_CLIENT.is_32) {
      _eip = REG(edi);
      _esp = REG(ebx);
    } else {
      _eip = LWORD(edi);
      _esp = LWORD(ebx);
    }
    _cs	 = LWORD(esi);
    _ss	 = LWORD(edx);
    _ds	 = LWORD(eax);
    _es	 = LWORD(ecx);
    _fs	 = 0;
    _gs	 = 0;
    _ebp = REG(ebp);
    _eflags = 0x0202 | (0x0cd5 & REG(eflags)) |
      dpmi_mhp_TF;
    /* zero out also the "undefined" registers? */
    _eax = 0;
    _ebx = 0;
    _ecx = 0;
    _edx = 0;
    _esi = 0;
    _edi = 0;

  } else if (lina == DPMI_ADD + HLT_OFF(DPMI_save_restore_rm)) {
    unsigned int buf = SEGOFF2LINEAR(REG(es), LWORD(edi));
    unsigned short *buffer = LINEAR2UNIX(buf);
    if (LO(ax)==0) {
      D_printf("DPMI: save protected mode registers\n");
      *(unsigned long *)buffer = _eflags, buffer += 2;
      *(unsigned long *)buffer = _eax, buffer += 2;
      *(unsigned long *)buffer = _ebx, buffer += 2;
      *(unsigned long *)buffer = _ecx, buffer += 2;
      *(unsigned long *)buffer = _edx, buffer += 2;
      *(unsigned long *)buffer = _esi, buffer += 2;
      *(unsigned long *)buffer = _edi, buffer += 2;
      *(unsigned long *)buffer = _esp, buffer += 2;
      *(unsigned long *)buffer = _ebp, buffer += 2;
      *(unsigned long *)buffer = _eip, buffer += 2;
      /* 10 regs, 40 bytes */
      *buffer++ = _cs;
      *buffer++ = _ds;
      *buffer++ = _ss;
      *buffer++ = _es;
      *buffer++ = _fs;
      *buffer++ = _gs;
      /* 6 more regs, +12 bytes, 52 bytes total.
       * note that the buffer should not exceed 60 bytes
       * so the segment regs are saved as 2-bytes. */
    } else {
      D_printf("DPMI: restore protected mode registers\n");
      _eflags = *(unsigned long *)buffer, buffer += 2;
      _eax = *(unsigned long *)buffer, buffer += 2;
      _ebx = *(unsigned long *)buffer, buffer += 2;
      _ecx = *(unsigned long *)buffer, buffer += 2;
      _edx = *(unsigned long *)buffer, buffer += 2;
      _esi = *(unsigned long *)buffer, buffer += 2;
      _edi = *(unsigned long *)buffer, buffer += 2;
      _esp = *(unsigned long *)buffer, buffer += 2;
      _ebp = *(unsigned long *)buffer, buffer += 2;
      _eip = *(unsigned long *)buffer, buffer += 2;
      /* 10 regs, 40 bytes */
      _cs =  *buffer++;
      _ds =  *buffer++;
      _ss =  *buffer++;
      _es =  *buffer++;
      _fs =  *buffer++;
      _gs =  *buffer++;
      /* 6 more regs, +12 bytes, 52 bytes total.
       * note that the buffer should not exceed 60 bytes
       * so the segment regs are saved as 2-bytes. */
    }
    REG(eip) += 1;            /* skip halt to point to FAR RET */

  } else if (lina == DPMI_ADD + HLT_OFF(DPMI_int1c)) {
    REG(eip) += 1;
    run_pm_dos_int(0x1c);
  } else if (lina == DPMI_ADD + HLT_OFF(DPMI_int23)) {
    REG(eip) += 1;
    run_pm_dos_int(0x23);
  } else if (lina == DPMI_ADD + HLT_OFF(DPMI_int24)) {
    REG(eip) += 1;
    run_pm_dos_int(0x24);

  } else if ((lina >= DPMI_ADD + HLT_OFF(MSDOS_rpm_start)) &&
	     (lina < DPMI_ADD + HLT_OFF(MSDOS_rpm_end))) {
    D_printf("DPMI: Return from MSDOS pm callback\n");
//    msdos_post_pm(&DPMI_CLIENT.stack_frame, &rmreg);
    rm_to_pm_regs(scp, ~0);
    restore_rm_regs();
    dpmi_set_pm(1);

  } else {
    D_printf("DPMI: unhandled HLT: lina=%#x\n", lina);
  }
}

#ifdef USE_MHPDBG   /* dosdebug support */

int dpmi_mhp_regs(void)
{
  struct sigcontext *scp;
  if (!in_dpmi || !in_dpmi_pm()) return 0;
  scp=&DPMI_CLIENT.stack_frame;
  mhp_printf("\nEAX: %08lx EBX: %08lx ECX: %08lx EDX: %08lx eflags: %08lx",
     _eax, _ebx, _ecx, _edx, _eflags);
  mhp_printf("\nESI: %08lx EDI: %08lx EBP: %08lx", _esi, _edi, _ebp);
  mhp_printf(" DS: %04x ES: %04x FS: %04x GS: %04x\n", _ds, _es, _fs, _gs);
  mhp_printf(" CS:EIP= %04x:%08x SS:ESP= %04x:%08x\n", _cs, _eip, _ss, _esp);
  return 1;
}

void dpmi_mhp_getcseip(unsigned int *seg, unsigned int *off)
{
  struct sigcontext *scp = &DPMI_CLIENT.stack_frame;

  *seg = _cs;
  *off = _eip;
}

void dpmi_mhp_modify_eip(int delta)
{
  struct sigcontext *scp = &DPMI_CLIENT.stack_frame;
  _eip +=delta;
}

void dpmi_mhp_getssesp(unsigned int *seg, unsigned int *off)
{
  struct sigcontext *scp = &DPMI_CLIENT.stack_frame;

  *seg = _ss;
  *off = _esp;
}

int dpmi_mhp_get_selector_size(int sel)
{
  return (Segments[sel >> 3].is_32);
}

int dpmi_mhp_getcsdefault(void)
{
  return dpmi_mhp_get_selector_size(DPMI_CLIENT.stack_frame.cs);
}

void dpmi_mhp_GetDescriptor(unsigned short selector, unsigned int *lp)
{
  memcpy(lp, &ldt_buffer[selector & 0xfff8], 8);
}

int dpmi_mhp_getselbase(unsigned short selector)
{
  unsigned int d[2];
  dpmi_mhp_GetDescriptor(selector, d);
  return (d[0] >> 16) | ((d[1] & 0xff) <<16) | (d[1] & 0xff000000);
}

enum {
   _SSr, _CSr, _DSr, _ESr, _FSr, _GSr,
   _AXr, _BXr, _CXr, _DXr, _SIr, _DIr, _BPr, _SPr, _IPr, _FLr,
  _EAXr,_EBXr,_ECXr,_EDXr,_ESIr,_EDIr,_EBPr,_ESPr,_EIPr
};

unsigned long dpmi_mhp_getreg(int regnum)
{
  struct sigcontext *scp;
  if (!in_dpmi || !in_dpmi_pm()) return 0;
  scp=&DPMI_CLIENT.stack_frame;
  switch (regnum) {
    case _SSr: return _ss;
    case _CSr: return _cs;
    case _DSr: return _ds;
    case _ESr: return _es;
    case _FSr: return _fs;
    case _GSr: return _gs;
    case _AXr: return _eax;
    case _BXr: return _ebx;
    case _CXr: return _ecx;
    case _DXr: return _edx;
    case _SIr: return _esi;
    case _DIr: return _edi;
    case _BPr: return _ebp;
    case _SPr: return _esp;
    case _IPr: return _eip;
    case _FLr: return _eflags;
    case _EAXr: return _eax;
    case _EBXr: return _ebx;
    case _ECXr: return _ecx;
    case _EDXr: return _edx;
    case _ESIr: return _esi;
    case _EDIr: return _edi;
    case _EBPr: return _ebp;
    case _ESPr: return _esp;
    case _EIPr: return _eip;
  }
  return -1;
}

void dpmi_mhp_setreg(int regnum, unsigned long val)
{
  struct sigcontext *scp;
  if (!in_dpmi || !in_dpmi_pm()) return;
  scp=&DPMI_CLIENT.stack_frame;
  switch (regnum) {
    case _SSr: _ss = val; break;
    case _CSr: _cs = val; break;
    case _DSr: _ds = val; break;
    case _ESr: _es = val; break;
    case _FSr: _fs = val; break;
    case _GSr: _gs = val; break;
    case _AXr: _eax = val; break;
    case _BXr: _ebx = val; break;
    case _CXr: _ecx = val; break;
    case _DXr: _edx = val; break;
    case _SIr: _esi = val; break;
    case _DIr: _edi = val; break;
    case _BPr: _ebp = val; break;
    case _SPr: _esp = val; break;
    case _IPr: _eip = val; break;
    case _FLr: _eflags = (_eflags & ~0x0cd5) | (val & 0x0cd5); break;
    case _EAXr: _eax = val; break;
    case _EBXr: _ebx = val; break;
    case _ECXr: _ecx = val; break;
    case _EDXr: _edx = val; break;
    case _ESIr: _esi = val; break;
    case _EDIr: _edi = val; break;
    case _EBPr: _ebp = val; break;
    case _ESPr: _esp = val; break;
    case _EIPr: _eip = val; break;
  }
}

static int dpmi_mhp_intxx_pending(struct sigcontext *scp, int intno)
{
  if (dpmi_mhp_intxxtab[intno] & 1) {
    if (dpmi_mhp_intxxtab[intno] & 0x80) {
      if (mhp_getaxlist_value( (_eax & 0xFFFF) | (intno<<16), -1) <0) return -1;
    }
    return 1;
  }
  return 0;
}

static int dpmi_mhp_intxx_check(struct sigcontext *scp, int intno)
{
  switch (dpmi_mhp_intxx_pending(scp,intno)) {
    case -1: return 0;
    case 1:
      dpmi_mhp_intxxtab[intno] &=~1;
      return 0x100+intno;
    default:
      if (!(dpmi_mhp_intxxtab[intno] & 2)) dpmi_mhp_intxxtab[intno] |=3;
      return 0;
  }
}

int dpmi_mhp_setTF(int on)
{
  struct sigcontext *scp;
  if (!in_dpmi) return 0;
  scp=&DPMI_CLIENT.stack_frame;
  if (on) _eflags |=TF;
  else _eflags &=~TF;
  dpmi_mhp_TF = _eflags & TF;
  return 1;
}


#endif /* dosdebug support */

void add_cli_to_blacklist(void)
{
  if (!dpmi_is_cli || !in_dpmi_pm())
    return;
  if (cli_blacklisted < CLI_BLACKLIST_LEN) {
    if (debug_level('M') > 5)
      D_printf("DPMI: adding cli to blacklist: lina=%p\n", current_cli);
    cli_blacklist[cli_blacklisted++] = current_cli;
  }
  else
    D_printf("DPMI: Warning: cli blacklist is full!\n");
  dpmi_is_cli = 0;
}

static int find_cli_in_blacklist(unsigned char * cur_cli)
{
  int i;
  if (debug_level('M') > 8)
    D_printf("DPMI: searching blacklist (%d elements) for cli (lina=%p)\n",
      cli_blacklisted, cur_cli);
  for (i=0; i<cli_blacklisted; i++) {
    if (cli_blacklist[i] == cur_cli)
      return 1;
  }
  return 0;
}

void dpmi_return_request(void)
{
  return_requested = 1;
}

int dpmi_check_return(struct sigcontext *scp)
{
  if (return_requested) {
    dpmi_return(scp, -1);
    return -1;
  }
  return 0;
}

int in_dpmi_pm(void)
{
  return dpmi_pm;
}

int dpmi_active(void)
{
  return in_dpmi;
}

void dpmi_done(void)
{
  D_printf("DPMI: finalizing\n");
  if (in_dpmi_thr)
    co_delete(dpmi_tid);
  if (in_dpmic_thr)
    coopth_cancel(dpmi_ctid);
}<|MERGE_RESOLUTION|>--- conflicted
+++ resolved
@@ -111,10 +111,7 @@
 static int find_cli_in_blacklist(unsigned char *);
 static int dpmi_mhp_intxx_check(struct sigcontext *scp, int intno);
 static void dpmi_return(struct sigcontext *scp, int retval);
-<<<<<<< HEAD
-=======
 static int dpmi_fault1(struct sigcontext *scp);
->>>>>>> fbaeeae1
 static far_t s_i1c, s_i23, s_i24;
 
 static struct RealModeCallStructure DPMI_rm_stack[DPMI_max_rec_rm_func];
@@ -4187,18 +4184,7 @@
     do_cpu_exception(scp);
   }
 
-<<<<<<< HEAD
-  if (dpmi_mhp_TF) {
-      dpmi_mhp_TF=0;
-      _eflags &= ~TF;
-      Return_to_dosemu_code(scp, ORIG_CTXP, 1);
-      return 1;
-  }
-
-  if (dpmi_is_cli && in_dpmi_pm() && isset_IF())
-=======
   if (dpmi_is_cli && isset_IF())
->>>>>>> fbaeeae1
     dpmi_is_cli = 0;
 
   if (debug_level('M') >= 8)
