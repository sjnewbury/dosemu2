--- conflicted
+++ resolved
@@ -178,21 +178,15 @@
 void
 pkt_init(void)
 {
-<<<<<<< HEAD
+    int ret;
     emu_hlt_t hlt_hdlr;
-    if (!config.pktdrv)
+    if (!config.pktdrv || !pktdrvr_installed)
       return;
-    if (pktdrvr_installed == -1)
-      goto fail;
 
     hlt_hdlr.name       = "pkt callout";
     hlt_hdlr.len        = 1;
     hlt_hdlr.func       = pkt_hlt;
     pkt_hlt_off = hlt_register_handler(hlt_hdlr);
-=======
-    int ret;
-    if (!config.pktdrv || !pktdrvr_installed)
-      return;
 
     /* call Open_sockets() only for non-priv configs */
     switch (config.vnet) {
@@ -211,7 +205,6 @@
 	}
 	pd_printf("PKT: Using device %s\n", devname[0] ? devname : "(auto)");
     }
->>>>>>> 9e293015
 
     p_param = MK_PTR(PKTDRV_param);
     p_stats = MK_PTR(PKTDRV_stats);
@@ -554,16 +547,15 @@
     return 1;
 }
 
-<<<<<<< HEAD
 static void pkt_hlt(Bit32u idx, void *arg)
 {
     fake_iret();
     pkt_int();
-=======
+}
+
 static void pkt_receive_req_async(void *arg)
 {
 	pic_request(PIC_NET);
->>>>>>> 9e293015
 }
 
 static int
