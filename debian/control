Source: dosemu2
Section: otherosfs
Priority: optional
Maintainer: Stas Sergeev <stsp@users.sourceforge.net>
Standards-Version: 3.9.7
Build-Depends:
    git (>= 2.0),
    bash,
    autoconf,
    autotools-dev,
    automake,
    coreutils,
    linuxdoc-tools,
    bison,
    debhelper (>= 9~),
    flex,
    gawk,
    sed,
    libx11-dev,
    libxext-dev,
    libslang2-dev,
    xfonts-utils,
    libgpm-dev,
    libasound2-dev,
    libsdl2-dev,
    libsdl1.2-dev,
    ladspa-sdk,
    libfluidsynth-dev,
    libao-dev,
    libvdeplug-dev,
    libbsd-dev,
    libreadline-dev,
    libjson-c-dev,
    binutils-dev,
    pkg-config,
    fdpp
Homepage: http://stsp.github.io/dosemu2/

Package: dosemu2-legacy
Replaces: dosemu, dosemu2
Conflicts: dosemu, dosemu2
Architecture: i386 amd64
<<<<<<< HEAD
Depends: ${misc:Depends}, ${shlibs:Depends}, fdpp, comcom32
=======
Depends:
    ${misc:Depends},
    ${shlibs:Depends},
    udev (>= 240),
    fdpp,
    comcom32 (>= 0.1~alpha2)
>>>>>>> 8fa742a0
Recommends:${shlibs-:Recommends}, ladspa-sdk, gdb, fluid-soundfont-gm
Suggests: vde2, valgrind
Description: DOS Emulator for Linux
 dosemu2 is a virtual machine that allows you to run DOS programs under linux.<|MERGE_RESOLUTION|>--- conflicted
+++ resolved
@@ -40,16 +40,11 @@
 Replaces: dosemu, dosemu2
 Conflicts: dosemu, dosemu2
 Architecture: i386 amd64
-<<<<<<< HEAD
-Depends: ${misc:Depends}, ${shlibs:Depends}, fdpp, comcom32
-=======
 Depends:
     ${misc:Depends},
     ${shlibs:Depends},
-    udev (>= 240),
     fdpp,
     comcom32 (>= 0.1~alpha2)
->>>>>>> 8fa742a0
 Recommends:${shlibs-:Recommends}, ladspa-sdk, gdb, fluid-soundfont-gm
 Suggests: vde2, valgrind
 Description: DOS Emulator for Linux
